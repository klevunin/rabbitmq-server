--- conflicted
+++ resolved
@@ -32,39 +32,24 @@
 -spec(terminate/1 :: (state()) -> state()).
 -spec(delete_and_terminate/1 :: (state()) -> state()).
 -spec(purge/1 :: (state()) -> {purged_msg_count(), state()}).
-<<<<<<< HEAD
--spec(publish/3 :: (rabbit_types:basic_message(),
-                    rabbit_types:message_properties(), state()) -> state()).
--spec(publish_delivered/4 :: (true, rabbit_types:basic_message(),
-                              rabbit_types:message_properties(), state())
+-spec(publish/4 :: (rabbit_types:basic_message(),
+                    rabbit_types:message_properties(), pid(), state()) ->
+                        state()).
+-spec(publish_delivered/5 :: (true, rabbit_types:basic_message(),
+                              rabbit_types:message_properties(), pid(), state())
                              -> {ack(), state()};
                              (false, rabbit_types:basic_message(),
-                              rabbit_types:message_properties(), state())
+                              rabbit_types:message_properties(), pid(), state())
                              -> {undefined, state()}).
 -spec(dropwhile/2 ::
         (fun ((rabbit_types:message_properties()) -> boolean()), state())
         -> state()).
 -spec(fetch/2 :: (true,  state()) -> {fetch_result(ack()), state()};
                  (false, state()) -> {fetch_result(undefined), state()}).
--spec(ack/2 :: ([ack()], state()) -> state()).
--spec(tx_publish/4 :: (rabbit_types:txn(), rabbit_types:basic_message(),
-                       rabbit_types:message_properties(), state()) -> state()).
-=======
--spec(publish/4 :: (rabbit_types:basic_message(),
-                    rabbit_types:message_properties(), pid(), state())
-                   -> state()).
--spec(publish_delivered/5 :: (ack_required(), rabbit_types:basic_message(),
-                              rabbit_types:message_properties(), pid(), state())
-                             -> {ack(), state()}).
--spec(dropwhile/2 ::
-        (fun ((rabbit_types:message_properties()) -> boolean()), state())
-        -> state()).
--spec(fetch/2 :: (ack_required(), state()) -> {fetch_result(), state()}).
 -spec(ack/2 :: ([ack()], state()) -> {[rabbit_guid:guid()], state()}).
 -spec(tx_publish/5 :: (rabbit_types:txn(), rabbit_types:basic_message(),
                        rabbit_types:message_properties(), pid(), state()) ->
                            state()).
->>>>>>> 5d048144
 -spec(tx_ack/3 :: (rabbit_types:txn(), [ack()], state()) -> state()).
 -spec(tx_rollback/2 :: (rabbit_types:txn(), state()) -> {[ack()], state()}).
 -spec(tx_commit/4 ::

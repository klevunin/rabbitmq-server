--- conflicted
+++ resolved
@@ -17,15 +17,9 @@
 -module(rabbit_net).
 -include("rabbit.hrl").
 
-<<<<<<< HEAD
--export([is_ssl/1, ssl_info/1, controlling_process/2, getstat/2,
+-export([is_ssl/1, ssl_info/1, ssl_opts/1, controlling_process/2, getstat/2,
          recv/1, async_recv/3, port_command/2, getopts/2, setopts/2, send/2,
          close/1, maybe_fast_close/1, sockname/1, peername/1, peercert/1,
-=======
--export([is_ssl/1, ssl_info/1, ssl_opts/1, controlling_process/2, getstat/2,
-         recv/1, async_recv/3, port_command/2, setopts/2, send/2, close/1,
-         maybe_fast_close/1, sockname/1, peername/1, peercert/1,
->>>>>>> b0f2424f
          connection_string/2]).
 
 %%---------------------------------------------------------------------------

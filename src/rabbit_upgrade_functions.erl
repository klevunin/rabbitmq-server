--- conflicted
+++ resolved
@@ -65,11 +65,8 @@
 -spec(runtime_parameters/0    :: () -> 'ok').
 -spec(policy/0                :: () -> 'ok').
 -spec(sync_slave_pids/0       :: () -> 'ok').
-<<<<<<< HEAD
-
-=======
 -spec(no_mirror_nodes/0       :: () -> 'ok').
->>>>>>> 33bc4368
+
 -endif.
 
 %%--------------------------------------------------------------------

%%   The contents of this file are subject to the Mozilla Public Licenses
%%   Version 1.1 (the "License"); you may not use this file except in
%%   compliance with the License. You may obtain a copy of the License at
%%   http://www.mozilla.org/MPL/
%%
%%   Software distributed under the License is distributed on an "AS IS"
%%   basis, WITHOUT WARRANTY OF ANY KIND, either express or implied. See the
%%   License for the specific language governing rights and limitations
%%   under the License.
%%
%%   The Original Code is RabbitMQ.
%%
%%   The Initial Developers of the Original Code are LShift Ltd,
%%   Cohesive Financial Technologies LLC, and Rabbit Technologies Ltd.
%%
%%   Portions created before 22-Nov-2008 00:00:00 GMT by LShift Ltd,
%%   Cohesive Financial Technologies LLC, or Rabbit Technologies Ltd
%%   are Copyright (C) 2007-2008 LShift Ltd, Cohesive Financial
%%   Technologies LLC, and Rabbit Technologies Ltd.
%%
%%   Portions created by LShift Ltd are Copyright (C) 2007-2009 LShift
%%   Ltd. Portions created by Cohesive Financial Technologies LLC are
%%   Copyright (C) 2007-2009 Cohesive Financial Technologies
%%   LLC. Portions created by Rabbit Technologies Ltd are Copyright
%%   (C) 2007-2009 Rabbit Technologies Ltd.
%%
%%   All Rights Reserved.
%%
%%   Contributor(s): ______________________________________.
%%

-module(rabbit_channel).
-include("rabbit_framing.hrl").
-include("rabbit.hrl").

-export([start_link/4, do/2, do/3, shutdown/1]).
-export([send_command/2, deliver/4, conserve_memory/2]).

%% callbacks
-export([init/2, handle_message/2]).

-record(ch, {state, proxy_pid, reader_pid, writer_pid,
             transaction_id, tx_participants, next_tag,
             uncommitted_ack_q, unacked_message_q,
             username, virtual_host,
             most_recently_declared_queue, consumer_mapping}).

%%----------------------------------------------------------------------------

-ifdef(use_specs).

-spec(start_link/4 :: (pid(), pid(), username(), vhost()) -> pid()).
-spec(do/2 :: (pid(), amqp_method()) -> 'ok').
-spec(do/3 :: (pid(), amqp_method(), maybe(content())) -> 'ok').
-spec(shutdown/1 :: (pid()) -> 'ok').
-spec(send_command/2 :: (pid(), amqp_method()) -> 'ok').
-spec(deliver/4 :: (pid(), ctag(), bool(), msg()) -> 'ok').
-spec(conserve_memory/2 :: (pid(), bool()) -> 'ok').

-endif.

%%----------------------------------------------------------------------------

start_link(ReaderPid, WriterPid, Username, VHost) ->
    buffering_proxy:start_link(?MODULE, [ReaderPid, WriterPid,
                                         Username, VHost]).

do(Pid, Method) ->
    do(Pid, Method, none).

do(Pid, Method, Content) ->
    Pid ! {method, Method, Content},
    ok.

shutdown(Pid) ->
    Pid ! terminate,
    ok.

send_command(Pid, Msg) ->
    Pid ! {command, Msg},
    ok.

deliver(Pid, ConsumerTag, AckRequired, Msg) ->
    Pid ! {deliver, ConsumerTag, AckRequired, Msg},
    ok.

conserve_memory(Pid, Conserve) ->
    Pid ! {conserve_memory, Conserve},
    ok.

%%---------------------------------------------------------------------------

init(ProxyPid, [ReaderPid, WriterPid, Username, VHost]) ->
    process_flag(trap_exit, true),
    link(WriterPid),
    %% this is bypassing the proxy so alarms can "jump the queue" and
    %% be handled promptly
    rabbit_alarm:register(self(), {?MODULE, conserve_memory, []}),
    #ch{state                   = starting,
        proxy_pid               = ProxyPid,
        reader_pid              = ReaderPid,
        writer_pid              = WriterPid,
        transaction_id          = none,
        tx_participants         = sets:new(),
        next_tag                = 1,
        uncommitted_ack_q       = queue:new(),
        unacked_message_q       = queue:new(),
        username                = Username,
        virtual_host            = VHost,
        most_recently_declared_queue = <<>>,
        consumer_mapping        = dict:new()}.

handle_message({method, Method, Content}, State) ->
    try handle_method(Method, Content, State) of
        {reply, Reply, NewState} ->
            ok = rabbit_writer:send_command(NewState#ch.writer_pid, Reply),
            NewState;
        {noreply, NewState} ->
            NewState;
        stop ->
            exit(normal)
    catch
        exit:{amqp, Error, Explanation, none} ->
            terminate({amqp, Error, Explanation,
                       rabbit_misc:method_record_type(Method)},
                      State);
        exit:normal ->
            terminate(normal, State);
        _:Reason ->
            terminate({Reason, erlang:get_stacktrace()}, State)
    end;

handle_message(terminate, State) ->
    terminate(normal, State);

handle_message({command, Msg}, State = #ch{writer_pid = WriterPid}) ->
    ok = rabbit_writer:send_command(WriterPid, Msg),
    State;

handle_message({deliver, ConsumerTag, AckRequired, Msg},
               State = #ch{proxy_pid = ProxyPid,
                           writer_pid = WriterPid,
                           next_tag = DeliveryTag}) ->
    State1 = lock_message(AckRequired, {DeliveryTag, ConsumerTag, Msg}, State),
    ok = internal_deliver(WriterPid, ProxyPid,
                          true, ConsumerTag, DeliveryTag, Msg),
    State1#ch{next_tag = DeliveryTag + 1};

handle_message({conserve_memory, Conserve}, State) ->
    ok = rabbit_writer:send_command(
           State#ch.writer_pid, #'channel.flow'{active = not(Conserve)}),
    State;

handle_message({'EXIT', _Pid, Reason}, State) ->
    terminate(Reason, State);

handle_message(Other, State) ->
    terminate({unexpected_channel_message, Other}, State).

%%---------------------------------------------------------------------------

terminate(Reason, State = #ch{writer_pid = WriterPid}) ->
    Res = notify_queues(internal_rollback(State)),
    case Reason of
        normal -> ok = Res;
        _      -> ok
    end,
    rabbit_writer:shutdown(WriterPid),
    exit(Reason).

return_ok(State, true, _Msg)  -> {noreply, State};
return_ok(State, false, Msg)  -> {reply, Msg, State}.

ok_msg(true, _Msg) -> undefined;
ok_msg(false, Msg) -> Msg.

return_queue_declare_ok(State, NoWait, Q) ->
    NewState = State#ch{most_recently_declared_queue =
                        (Q#amqqueue.name)#resource.name},
    case NoWait of
        true  -> {noreply, NewState};
        false ->
            {ok, ActualName, MessageCount, ConsumerCount} =
                rabbit_misc:with_exit_handler(
                  fun () -> {ok, Q#amqqueue.name, 0, 0} end,
                  fun () -> rabbit_amqqueue:stat(Q) end),
            Reply = #'queue.declare_ok'{queue = ActualName#resource.name,
                                        message_count = MessageCount,
                                        consumer_count = ConsumerCount},
            {reply, Reply, NewState}
    end.

<<<<<<< HEAD
check_resource_access(Username, Resource, Perm) ->
    V = {Resource, Perm},
    Cache = case get(permission_cache) of
                undefined -> [];
                Other     -> Other
            end,
    CacheTail =
        case lists:member(V, Cache) of
            true  -> lists:delete(V, Cache);
            false -> ok = rabbit_access_control:check_resource_access(
                            Username, Resource, Perm),
                     lists:sublist(Cache, ?MAX_PERMISSION_CACHE_SIZE - 1)
        end,
    put(permission_cache, [V | CacheTail]),
    ok.

clear_permission_cache() ->
    erase(permission_cache),
    ok.

check_configure_permitted(Resource, #ch{ username = Username}) ->
    check_resource_access(Username, Resource, configure).

check_write_permitted(Resource, #ch{ username = Username}) ->
    check_resource_access(Username, Resource, write).

check_read_permitted(Resource, #ch{ username = Username}) ->
    check_resource_access(Username, Resource, read).

=======
>>>>>>> c28c1559
expand_queue_name_shortcut(<<>>, #ch{ most_recently_declared_queue = <<>> }) ->
    rabbit_misc:protocol_error(
      not_allowed, "no previously declared queue", []);
expand_queue_name_shortcut(<<>>, #ch{ virtual_host = VHostPath,
                                      most_recently_declared_queue = MRDQ }) ->
    rabbit_misc:r(VHostPath, queue, MRDQ);
expand_queue_name_shortcut(QueueNameBin, #ch{ virtual_host = VHostPath }) ->
    rabbit_misc:r(VHostPath, queue, QueueNameBin).

expand_routing_key_shortcut(<<>>, <<>>,
                            #ch{ most_recently_declared_queue = <<>> }) ->
    rabbit_misc:protocol_error(
      not_allowed, "no previously declared queue", []);
expand_routing_key_shortcut(<<>>, <<>>,
                            #ch{ most_recently_declared_queue = MRDQ }) ->
    MRDQ;
expand_routing_key_shortcut(_QueueNameBin, RoutingKey, _State) ->
    RoutingKey.

die_precondition_failed(Fmt, Params) ->
    %% FIXME: 406 should be replaced with precondition_failed when we
    %% move to AMQP spec >=8.1
    rabbit_misc:protocol_error({false, 406, <<"PRECONDITION_FAILED">>},
                               Fmt, Params).

%% check that an exchange/queue name does not contain the reserved
%% "amq."  prefix.
%%
%% One, quite reasonable, interpretation of the spec, taken by the
%% QPid M1 Java client, is that the exclusion of "amq." prefixed names
%% only applies on actual creation, and not in the cases where the
%% entity already exists. This is how we use this function in the code
%% below. However, AMQP JIRA 123 changes that in 0-10, and possibly
%% 0-9SP1, making it illegal to attempt to declare an exchange/queue
%% with an amq.* name when passive=false. So this will need
%% revisiting.
%%
%% TODO: enforce other constraints on name. See AMQP JIRA 69.
check_name(Kind, NameBin = <<"amq.", _/binary>>) ->
    rabbit_misc:protocol_error(
      access_refused,
      "~s name '~s' contains reserved prefix 'amq.*'",[Kind, NameBin]);
check_name(_Kind, NameBin) ->
    NameBin.

handle_method(#'channel.open'{}, _, State = #ch{state = starting}) ->
    {reply, #'channel.open_ok'{}, State#ch{state = running}};

handle_method(#'channel.open'{}, _, _State) ->
    rabbit_misc:protocol_error(
      command_invalid, "second 'channel.open' seen", []);

handle_method(_Method, _, #ch{state = starting}) ->
    rabbit_misc:protocol_error(channel_error, "expected 'channel.open'", []);

handle_method(#'channel.close'{}, _, State = #ch{writer_pid = WriterPid}) ->
    ok = notify_queues(internal_rollback(State)),
    ok = rabbit_writer:send_command(WriterPid, #'channel.close_ok'{}),
    ok = rabbit_writer:shutdown(WriterPid),
    stop;

handle_method(#'access.request'{},_, State) ->
    {reply, #'access.request_ok'{ticket = 1}, State};

handle_method(#'basic.publish'{exchange = ExchangeNameBin,
                               routing_key = RoutingKey,
                               mandatory = Mandatory,
                               immediate = Immediate},
              Content, State = #ch{ virtual_host = VHostPath,
                                    transaction_id = TxnKey,
                                    writer_pid = WriterPid}) ->
    ExchangeName = rabbit_misc:r(VHostPath, exchange, ExchangeNameBin),
    Exchange = rabbit_exchange:lookup_or_die(ExchangeName),
    %% We decode the content's properties here because we're almost
    %% certain to want to look at delivery-mode and priority.
    DecodedContent = rabbit_binary_parser:ensure_content_decoded(Content),
    PersistentKey = case is_message_persistent(DecodedContent) of
                        true  -> rabbit_guid:guid();
                        false -> none
                    end,
<<<<<<< HEAD
    Message = #basic_message{exchange_name  = ExchangeName,
                             routing_key    = RoutingKey,
                             content        = DecodedContent,
                             persistent_key = PersistentKey},
    {RoutingRes, DeliveredQPids} =
        rabbit_exchange:publish(
          Exchange,
          rabbit_basic:delivery(Mandatory, Immediate, TxnKey, Message)),
    case RoutingRes of
        routed ->
            ok;
        unroutable ->
            %% FIXME: 312 should be replaced by the ?NO_ROUTE
            %% definition, when we move to >=0-9
            ok = basic_return(Message, WriterPid, 312, <<"unroutable">>);
        not_delivered ->
            %% FIXME: 313 should be replaced by the ?NO_CONSUMERS
            %% definition, when we move to >=0-9
            ok = basic_return(Message, WriterPid, 313, <<"not_delivered">>)
    end,
    {noreply, case TxnKey of
                  none -> State;
                  _    -> add_tx_participants(DeliveredQPids, State)
              end};
=======
    {noreply, publish(Mandatory, Immediate,
                      #basic_message{exchange_name  = ExchangeName,
                                     routing_key    = RoutingKey,
                                     content        = DecodedContent,
                                     persistent_key = PersistentKey},
                      rabbit_exchange:route(Exchange, RoutingKey), State)};
>>>>>>> c28c1559

handle_method(#'basic.ack'{delivery_tag = DeliveryTag,
                           multiple = Multiple},
              _, State = #ch{transaction_id = TxnKey,
                             next_tag = NextDeliveryTag,
                             unacked_message_q = UAMQ}) ->
    if DeliveryTag >= NextDeliveryTag ->
            rabbit_misc:protocol_error(
              command_invalid, "unknown delivery tag ~w", [DeliveryTag]);
       true -> ok
    end,
    {Acked, Remaining} = collect_acks(UAMQ, DeliveryTag, Multiple),
    Participants = ack(State#ch.proxy_pid, TxnKey, Acked),
    {noreply, case TxnKey of
                  none -> State#ch{unacked_message_q = Remaining};
                  _    -> NewUAQ = queue:join(State#ch.uncommitted_ack_q,
                                              Acked),
                          add_tx_participants(
                            Participants,
                            State#ch{unacked_message_q = Remaining,
                                     uncommitted_ack_q = NewUAQ})
              end};

handle_method(#'basic.get'{queue = QueueNameBin,
                           no_ack = NoAck},
              _, State = #ch{ proxy_pid = ProxyPid, writer_pid = WriterPid,
                              next_tag = DeliveryTag }) ->
    QueueName = expand_queue_name_shortcut(QueueNameBin, State),
    case rabbit_amqqueue:with_or_die(
           QueueName,
           fun (Q) -> rabbit_amqqueue:basic_get(Q, ProxyPid, NoAck) end) of
        {ok, MessageCount,
         Msg = {_QName, _QPid, _MsgId, Redelivered,
                #basic_message{exchange_name = ExchangeName,
                               routing_key = RoutingKey,
                               content = Content}}} ->
            State1 = lock_message(not(NoAck), {DeliveryTag, none, Msg}, State),
            ok = rabbit_writer:send_command(
                   WriterPid,
                   #'basic.get_ok'{delivery_tag = DeliveryTag,
                                   redelivered = Redelivered,
                                   exchange = ExchangeName#resource.name,
                                   routing_key = RoutingKey,
                                   message_count = MessageCount},
                   Content),
            {noreply, State1#ch{next_tag = DeliveryTag + 1}};
        empty ->
            {reply, #'basic.get_empty'{cluster_id = <<>>}, State}
    end;

handle_method(#'basic.consume'{queue = QueueNameBin,
                               consumer_tag = ConsumerTag,
                               no_local = _, % FIXME: implement
                               no_ack = NoAck,
                               exclusive = ExclusiveConsume,
                               nowait = NoWait},
              _, State = #ch{ proxy_pid = ProxyPid,
                              reader_pid = ReaderPid,
                              consumer_mapping = ConsumerMapping }) ->
    case dict:find(ConsumerTag, ConsumerMapping) of
        error ->
            QueueName = expand_queue_name_shortcut(QueueNameBin, State),
            ActualConsumerTag =
                case ConsumerTag of
                    <<>>  -> rabbit_guid:binstring_guid("amq.ctag");
                    Other -> Other
                end,

            %% In order to ensure that the consume_ok gets sent before
            %% any messages are sent to the consumer, we get the queue
            %% process to send the consume_ok on our behalf.
            case rabbit_amqqueue:with_or_die(
                   QueueName,
                   fun (Q) ->
                           rabbit_amqqueue:basic_consume(
                             Q, NoAck, ReaderPid, ProxyPid,
                             ActualConsumerTag, ExclusiveConsume,
                             ok_msg(NoWait, #'basic.consume_ok'{
                                      consumer_tag = ActualConsumerTag}))
                   end) of
                ok ->
                    {noreply, State#ch{consumer_mapping =
                                       dict:store(ActualConsumerTag,
                                                  QueueName,
                                                  ConsumerMapping)}};
                {error, queue_owned_by_another_connection} ->
                    %% The spec is silent on which exception to use
                    %% here. This seems reasonable?
                    %% FIXME: check this

                    rabbit_misc:protocol_error(
                      resource_locked, "~s owned by another connection",
                      [rabbit_misc:rs(QueueName)]);
                {error, exclusive_consume_unavailable} ->
                    rabbit_misc:protocol_error(
                      access_refused, "~s in exclusive use",
                      [rabbit_misc:rs(QueueName)])
            end;
        {ok, _} ->
            %% Attempted reuse of consumer tag.
            rabbit_misc:protocol_error(
              not_allowed, "attempt to reuse consumer tag '~s'", [ConsumerTag])
    end;

handle_method(#'basic.cancel'{consumer_tag = ConsumerTag,
                              nowait = NoWait},
              _, State = #ch{ proxy_pid = ProxyPid,
                              consumer_mapping = ConsumerMapping }) ->
    OkMsg = #'basic.cancel_ok'{consumer_tag = ConsumerTag},
    case dict:find(ConsumerTag, ConsumerMapping) of
        error ->
            %% Spec requires we ignore this situation.
            return_ok(State, NoWait, OkMsg);
        {ok, QueueName} ->
            NewState = State#ch{consumer_mapping =
                                dict:erase(ConsumerTag,
                                           ConsumerMapping)},
            case rabbit_amqqueue:with(
                   QueueName,
                   fun (Q) ->
                           %% In order to ensure that no more messages
                           %% are sent to the consumer after the
                           %% cancel_ok has been sent, we get the
                           %% queue process to send the cancel_ok on
                           %% our behalf. If we were sending the
                           %% cancel_ok ourselves it might overtake a
                           %% message sent previously by the queue.
                           rabbit_amqqueue:basic_cancel(
                             Q, ProxyPid, ConsumerTag,
                             ok_msg(NoWait, #'basic.cancel_ok'{
                                      consumer_tag = ConsumerTag}))
                   end) of
                ok ->
                    {noreply, NewState};
                {error, not_found} ->
                    %% Spec requires we ignore this situation.
                    return_ok(NewState, NoWait, OkMsg)
            end
    end;

handle_method(#'basic.qos'{}, _, State) ->
    %% FIXME: Need to implement QOS
    {reply, #'basic.qos_ok'{}, State};

handle_method(#'basic.recover'{requeue = true},
              _, State = #ch{ transaction_id = none,
                              proxy_pid = ProxyPid,
                              unacked_message_q = UAMQ }) ->
    ok = fold_per_queue(
           fun (QPid, MsgIds, ok) ->
                   %% The Qpid python test suite incorrectly assumes
                   %% that messages will be requeued in their original
                   %% order. To keep it happy we reverse the id list
                   %% since we are given them in reverse order.
                   rabbit_amqqueue:requeue(
                     QPid, lists:reverse(MsgIds), ProxyPid)
           end, ok, UAMQ),
    %% No answer required, apparently!
    {noreply, State#ch{unacked_message_q = queue:new()}};

handle_method(#'basic.recover'{requeue = false},
              _, State = #ch{ transaction_id = none,
                              proxy_pid = ProxyPid,
                              writer_pid = WriterPid,
                              unacked_message_q = UAMQ }) ->
    lists:foreach(
      fun ({_DeliveryTag, none, _Msg}) ->
              %% Was sent as a basic.get_ok. Don't redeliver
              %% it. FIXME: appropriate?
              ok;
          ({DeliveryTag, ConsumerTag,
            {QName, QPid, MsgId, _Redelivered, Message}}) ->
              %% Was sent as a proper consumer delivery.  Resend it as
              %% before.
              %%
              %% FIXME: What should happen if the consumer's been
              %% cancelled since?
              %%
              %% FIXME: should we allocate a fresh DeliveryTag?
              ok = internal_deliver(
                     WriterPid, ProxyPid,
                     false, ConsumerTag, DeliveryTag,
                     {QName, QPid, MsgId, true, Message})
      end, queue:to_list(UAMQ)),
    %% No answer required, apparently!
    {noreply, State};

handle_method(#'basic.recover'{}, _, _State) ->
    rabbit_misc:protocol_error(
      not_allowed, "attempt to recover a transactional channel",[]);

handle_method(#'exchange.declare'{exchange = ExchangeNameBin,
                                  type = TypeNameBin,
                                  passive = false,
                                  durable = Durable,
                                  auto_delete = AutoDelete,
                                  internal = false,
                                  nowait = NoWait,
                                  arguments = Args},
              _, State = #ch{ virtual_host = VHostPath }) ->
    CheckedType = rabbit_exchange:check_type(TypeNameBin),
    ExchangeName = rabbit_misc:r(VHostPath, exchange, ExchangeNameBin),
    X = case rabbit_exchange:lookup(ExchangeName) of
            {ok, FoundX} -> FoundX;
            {error, not_found} ->
                check_name('exchange', ExchangeNameBin),
                case rabbit_misc:r_arg(VHostPath, exchange, Args,
                                       <<"alternate-exchange">>) of
                    undefined -> ok;
                    AName     -> check_read_permitted(ExchangeName, State),
                                 check_write_permitted(AName, State),
                                 ok
                end,
                rabbit_exchange:declare(ExchangeName,
                                        CheckedType,
                                        Durable,
                                        AutoDelete,
                                        Args)
        end,
    ok = rabbit_exchange:assert_type(X, CheckedType),
    return_ok(State, NoWait, #'exchange.declare_ok'{});

handle_method(#'exchange.declare'{exchange = ExchangeNameBin,
                                  type = TypeNameBin,
                                  passive = true,
                                  nowait = NoWait},
              _, State = #ch{ virtual_host = VHostPath }) ->
    ExchangeName = rabbit_misc:r(VHostPath, exchange, ExchangeNameBin),
    X = rabbit_exchange:lookup_or_die(ExchangeName),
    ok = rabbit_exchange:assert_type(X, rabbit_exchange:check_type(TypeNameBin)),
    return_ok(State, NoWait, #'exchange.declare_ok'{});

handle_method(#'exchange.delete'{exchange = ExchangeNameBin,
                                 if_unused = IfUnused,
                                 nowait = NoWait},
              _, State = #ch { virtual_host = VHostPath }) ->
    ExchangeName = rabbit_misc:r(VHostPath, exchange, ExchangeNameBin),
    case rabbit_exchange:delete(ExchangeName, IfUnused) of
        {error, not_found} ->
            rabbit_misc:not_found(ExchangeName);
        {error, in_use} ->
            die_precondition_failed(
              "~s in use", [rabbit_misc:rs(ExchangeName)]);
        ok ->
            return_ok(State, NoWait,  #'exchange.delete_ok'{})
    end;

handle_method(#'queue.declare'{queue = QueueNameBin,
                               passive = false,
                               durable = Durable,
                               exclusive = ExclusiveDeclare,
                               auto_delete = AutoDelete,
                               nowait = NoWait,
                               arguments = Args},
              _, State = #ch { virtual_host = VHostPath,
                               reader_pid = ReaderPid }) ->
    %% FIXME: atomic create&claim
    Finish =
        fun (Q) ->
                if ExclusiveDeclare ->
                        case rabbit_amqqueue:claim_queue(Q, ReaderPid) of
                            locked ->
                                %% AMQP 0-8 doesn't say which
                                %% exception to use, so we mimic QPid
                                %% here.
                                rabbit_misc:protocol_error(
                                  resource_locked,
                                  "cannot obtain exclusive access to locked ~s",
                                  [rabbit_misc:rs(Q#amqqueue.name)]);
                            ok -> ok
                        end;
                   true ->
                        ok
                end,
                Q
        end,
    Q = case rabbit_amqqueue:with(
               rabbit_misc:r(VHostPath, queue, QueueNameBin),
               Finish) of
            {error, not_found} ->
                ActualNameBin =
                    case QueueNameBin of
                        <<>>  -> rabbit_guid:binstring_guid("amq.gen");
                        Other -> check_name('queue', Other)
                    end,
                QueueName = rabbit_misc:r(VHostPath, queue, ActualNameBin),
                Finish(rabbit_amqqueue:declare(QueueName,
                                               Durable, AutoDelete, Args));
            Other -> Other
        end,
    return_queue_declare_ok(State, NoWait, Q);

handle_method(#'queue.declare'{queue = QueueNameBin,
                               passive = true,
                               nowait = NoWait},
              _, State = #ch{ virtual_host = VHostPath }) ->
    QueueName = rabbit_misc:r(VHostPath, queue, QueueNameBin),
    Q = rabbit_amqqueue:with_or_die(QueueName, fun (Q) -> Q end),
    return_queue_declare_ok(State, NoWait, Q);

handle_method(#'queue.delete'{queue = QueueNameBin,
                              if_unused = IfUnused,
                              if_empty = IfEmpty,
                              nowait = NoWait
                             },
              _, State) ->
    QueueName = expand_queue_name_shortcut(QueueNameBin, State),
    case rabbit_amqqueue:with_or_die(
           QueueName,
           fun (Q) -> rabbit_amqqueue:delete(Q, IfUnused, IfEmpty) end) of
        {error, in_use} ->
            die_precondition_failed(
              "~s in use", [rabbit_misc:rs(QueueName)]);
        {error, not_empty} ->
            die_precondition_failed(
              "~s not empty", [rabbit_misc:rs(QueueName)]);
        {ok, PurgedMessageCount} ->
            return_ok(State, NoWait,
                      #'queue.delete_ok'{
                               message_count = PurgedMessageCount})
    end;

handle_method(#'queue.bind'{queue = QueueNameBin,
                            exchange = ExchangeNameBin,
                            routing_key = RoutingKey,
                            nowait = NoWait,
                            arguments = Arguments}, _, State) ->
    binding_action(fun rabbit_exchange:add_binding/4, ExchangeNameBin,
                   QueueNameBin, RoutingKey, Arguments, #'queue.bind_ok'{},
                   NoWait, State);

handle_method(#'queue.unbind'{queue = QueueNameBin,
                              exchange = ExchangeNameBin,
                              routing_key = RoutingKey,
                              arguments = Arguments}, _, State) ->
    binding_action(fun rabbit_exchange:delete_binding/4, ExchangeNameBin,
                   QueueNameBin, RoutingKey, Arguments, #'queue.unbind_ok'{},
                   false, State);

handle_method(#'queue.purge'{queue = QueueNameBin,
                             nowait = NoWait},
              _, State) ->
    QueueName = expand_queue_name_shortcut(QueueNameBin, State),
    {ok, PurgedMessageCount} = rabbit_amqqueue:with_or_die(
                                 QueueName,
                                 fun (Q) -> rabbit_amqqueue:purge(Q) end),
    return_ok(State, NoWait,
              #'queue.purge_ok'{message_count = PurgedMessageCount});

handle_method(#'tx.select'{}, _, State = #ch{transaction_id = none}) ->
    {reply, #'tx.select_ok'{}, new_tx(State)};

handle_method(#'tx.select'{}, _, State) ->
    {reply, #'tx.select_ok'{}, State};

handle_method(#'tx.commit'{}, _, #ch{transaction_id = none}) ->
    rabbit_misc:protocol_error(
      not_allowed, "channel is not transactional", []);

handle_method(#'tx.commit'{}, _, State) ->
    {reply, #'tx.commit_ok'{}, internal_commit(State)};

handle_method(#'tx.rollback'{}, _, #ch{transaction_id = none}) ->
    rabbit_misc:protocol_error(
      not_allowed, "channel is not transactional", []);

handle_method(#'tx.rollback'{}, _, State) ->
    {reply, #'tx.rollback_ok'{}, internal_rollback(State)};

handle_method(#'channel.flow'{active = _}, _, State) ->
    %% FIXME: implement
    {reply, #'channel.flow_ok'{active = true}, State};

handle_method(#'channel.flow_ok'{active = _}, _, State) ->
    %% TODO: We may want to correlate this to channel.flow messages we
    %% have sent, and complain if we get an unsolicited
    %% channel.flow_ok, or the client refuses our flow request.
    {noreply, State};

handle_method(_MethodRecord, _Content, _State) ->
    rabbit_misc:protocol_error(
      command_invalid, "unimplemented method", []).

%%----------------------------------------------------------------------------

binding_action(Fun, ExchangeNameBin, QueueNameBin, RoutingKey, Arguments,
               ReturnMethod, NoWait, State = #ch{virtual_host = VHostPath}) ->
    %% FIXME: connection exception (!) on failure?? 
    %% (see rule named "failure" in spec-XML)
    %% FIXME: don't allow binding to internal exchanges - 
    %% including the one named "" !
    QueueName = expand_queue_name_shortcut(QueueNameBin, State),
    ActualRoutingKey = expand_routing_key_shortcut(QueueNameBin, RoutingKey,
                                                   State),
    ExchangeName = rabbit_misc:r(VHostPath, exchange, ExchangeNameBin),
    case Fun(ExchangeName, QueueName, ActualRoutingKey, Arguments) of
        {error, exchange_not_found} ->
            rabbit_misc:not_found(ExchangeName);
        {error, queue_not_found} ->
            rabbit_misc:not_found(QueueName);
        {error, exchange_and_queue_not_found} ->
            rabbit_misc:protocol_error(
              not_found, "no ~s and no ~s", [rabbit_misc:rs(ExchangeName),
                                             rabbit_misc:rs(QueueName)]);
        {error, binding_not_found} ->
            rabbit_misc:protocol_error(
              not_found, "no binding ~s between ~s and ~s",
              [RoutingKey, rabbit_misc:rs(ExchangeName),
               rabbit_misc:rs(QueueName)]);
        {error, durability_settings_incompatible} ->
            rabbit_misc:protocol_error(
              not_allowed, "durability settings of ~s incompatible with ~s",
              [rabbit_misc:rs(QueueName), rabbit_misc:rs(ExchangeName)]);
        ok -> return_ok(State, NoWait, ReturnMethod)
    end.

basic_return(#basic_message{exchange_name = ExchangeName,
                            routing_key   = RoutingKey,
                            content       = Content},
             WriterPid, ReplyCode, ReplyText) ->
    ok = rabbit_writer:send_command(
           WriterPid,
           #'basic.return'{reply_code  = ReplyCode,
                           reply_text  = ReplyText,
                           exchange    = ExchangeName#resource.name,
                           routing_key = RoutingKey},
           Content).

collect_acks(Q, 0, true) ->
    {Q, queue:new()};
collect_acks(Q, DeliveryTag, Multiple) ->
    collect_acks(queue:new(), queue:new(), Q, DeliveryTag, Multiple).

collect_acks(ToAcc, PrefixAcc, Q, DeliveryTag, Multiple) ->
    case queue:out(Q) of
        {{value, UnackedMsg = {CurrentDeliveryTag, _ConsumerTag, _Msg}},
         QTail} ->
            if CurrentDeliveryTag == DeliveryTag ->
                    {queue:in(UnackedMsg, ToAcc), queue:join(PrefixAcc, QTail)};
               Multiple ->
                    collect_acks(queue:in(UnackedMsg, ToAcc), PrefixAcc,
                                 QTail, DeliveryTag, Multiple);
               true ->
                    collect_acks(ToAcc, queue:in(UnackedMsg, PrefixAcc),
                                 QTail, DeliveryTag, Multiple)
            end;
        {empty, _} ->
            {ToAcc, PrefixAcc}
    end.

add_tx_participants(MoreP, State = #ch{tx_participants = Participants}) ->
    State#ch{tx_participants = sets:union(Participants,
                                          sets:from_list(MoreP))}.

ack(ProxyPid, TxnKey, UAQ) ->
    fold_per_queue(
      fun (QPid, MsgIds, L) ->
              ok = rabbit_amqqueue:ack(QPid, TxnKey, MsgIds, ProxyPid),
              [QPid | L]
      end, [], UAQ).

make_tx_id() -> rabbit_guid:guid().

new_tx(State) ->
    State#ch{transaction_id    = make_tx_id(),
             tx_participants   = sets:new(),
             uncommitted_ack_q = queue:new()}.

internal_commit(State = #ch{transaction_id = TxnKey,
                            tx_participants = Participants}) ->
    case rabbit_amqqueue:commit_all(sets:to_list(Participants),
                                    TxnKey) of
        ok              -> new_tx(State);
        {error, Errors} -> rabbit_misc:protocol_error(
                             internal_error, "commit failed: ~w", [Errors])
    end.

internal_rollback(State = #ch{transaction_id = TxnKey,
                              tx_participants = Participants,
                              uncommitted_ack_q = UAQ,
                              unacked_message_q = UAMQ}) ->
    ?LOGDEBUG("rollback ~p~n  - ~p acks uncommitted, ~p messages unacked~n",
              [self(),
               queue:len(UAQ),
               queue:len(UAMQ)]),
    case rabbit_amqqueue:rollback_all(sets:to_list(Participants),
                                      TxnKey) of
        ok              -> NewUAMQ = queue:join(UAQ, UAMQ),
                           new_tx(State#ch{unacked_message_q = NewUAMQ});
        {error, Errors} -> rabbit_misc:protocol_error(
                             internal_error, "rollback failed: ~w", [Errors])
    end.

fold_per_queue(F, Acc0, UAQ) ->
    D = lists:foldl(
          fun ({_DTag, _CTag,
                {_QName, QPid, MsgId, _Redelivered, _Message}}, D) ->
                  %% dict:append would be simpler and avoid the
                  %% lists:reverse in handle_message({recover, true},
                  %% ...). However, it is significantly slower when
                  %% going beyond a few thousand elements.
                  dict:update(QPid,
                              fun (MsgIds) -> [MsgId | MsgIds] end,
                              [MsgId],
                              D)
          end, dict:new(), queue:to_list(UAQ)),
    dict:fold(fun (QPid, MsgIds, Acc) -> F(QPid, MsgIds, Acc) end,
              Acc0, D).

notify_queues(#ch{proxy_pid = ProxyPid, consumer_mapping = Consumers}) ->
    rabbit_amqqueue:notify_down_all(
      [QPid || QueueName <- 
                   sets:to_list(
                     dict:fold(fun (_ConsumerTag, QueueName, S) ->
                                       sets:add_element(QueueName, S)
                               end, sets:new(), Consumers)),
               case rabbit_amqqueue:lookup(QueueName) of
                   {ok, Q} -> QPid = Q#amqqueue.pid, true;
                   %% queue has been deleted in the meantime
                   {error, not_found} -> QPid = none, false
               end],
      ProxyPid).

is_message_persistent(#content{properties = #'P_basic'{
                                 delivery_mode = Mode}}) ->
    case Mode of
        1         -> false;
        2         -> true;
        undefined -> false;
        Other     -> rabbit_log:warning("Unknown delivery mode ~p - treating as 1, non-persistent~n",
                                        [Other]),
                     false
    end.

lock_message(true, MsgStruct, State = #ch{unacked_message_q = UAMQ}) ->
    State#ch{unacked_message_q = queue:in(MsgStruct, UAMQ)};
lock_message(false, _MsgStruct, State) ->
    State.

internal_deliver(WriterPid, ChPid, Notify, ConsumerTag, DeliveryTag,
                 {_QName, QPid, _MsgId, Redelivered,
                  #basic_message{exchange_name = ExchangeName,
                                 routing_key = RoutingKey,
                                 content = Content}}) ->
    M = #'basic.deliver'{consumer_tag = ConsumerTag,
                         delivery_tag = DeliveryTag,
                         redelivered = Redelivered,
                         exchange = ExchangeName#resource.name,
                         routing_key = RoutingKey},
    ok = case Notify of
             true  -> rabbit_writer:send_command_and_notify(
                        WriterPid, QPid, ChPid, M, Content);
             false -> rabbit_writer:send_command(WriterPid, M, Content)
         end.<|MERGE_RESOLUTION|>--- conflicted
+++ resolved
@@ -33,23 +33,29 @@
 -include("rabbit_framing.hrl").
 -include("rabbit.hrl").
 
--export([start_link/4, do/2, do/3, shutdown/1]).
+-behaviour(gen_server2).
+
+-export([start_link/5, do/2, do/3, shutdown/1]).
 -export([send_command/2, deliver/4, conserve_memory/2]).
 
-%% callbacks
--export([init/2, handle_message/2]).
-
--record(ch, {state, proxy_pid, reader_pid, writer_pid,
+-export([init/1, terminate/2, code_change/3, handle_call/3, handle_cast/2, handle_info/2]).
+
+-record(ch, {state, channel, reader_pid, writer_pid, limiter_pid,
              transaction_id, tx_participants, next_tag,
              uncommitted_ack_q, unacked_message_q,
              username, virtual_host,
              most_recently_declared_queue, consumer_mapping}).
 
+-define(HIBERNATE_AFTER, 1000).
+
+-define(MAX_PERMISSION_CACHE_SIZE, 12).
+
 %%----------------------------------------------------------------------------
 
 -ifdef(use_specs).
 
--spec(start_link/4 :: (pid(), pid(), username(), vhost()) -> pid()).
+-spec(start_link/5 ::
+      (channel_number(), pid(), pid(), username(), vhost()) -> pid()).
 -spec(do/2 :: (pid(), amqp_method()) -> 'ok').
 -spec(do/3 :: (pid(), amqp_method(), maybe(content())) -> 'ok').
 -spec(shutdown/1 :: (pid()) -> 'ok').
@@ -61,112 +67,126 @@
 
 %%----------------------------------------------------------------------------
 
-start_link(ReaderPid, WriterPid, Username, VHost) ->
-    buffering_proxy:start_link(?MODULE, [ReaderPid, WriterPid,
-                                         Username, VHost]).
+start_link(Channel, ReaderPid, WriterPid, Username, VHost) ->
+    {ok, Pid} = gen_server2:start_link(
+                  ?MODULE, [Channel, ReaderPid, WriterPid,
+                            Username, VHost], []),
+    Pid.
 
 do(Pid, Method) ->
     do(Pid, Method, none).
 
 do(Pid, Method, Content) ->
-    Pid ! {method, Method, Content},
-    ok.
+    gen_server2:cast(Pid, {method, Method, Content}).
 
 shutdown(Pid) ->
-    Pid ! terminate,
-    ok.
+    gen_server2:cast(Pid, terminate).
 
 send_command(Pid, Msg) ->
-    Pid ! {command, Msg},
-    ok.
+    gen_server2:cast(Pid,  {command, Msg}).
 
 deliver(Pid, ConsumerTag, AckRequired, Msg) ->
-    Pid ! {deliver, ConsumerTag, AckRequired, Msg},
-    ok.
+    gen_server2:cast(Pid, {deliver, ConsumerTag, AckRequired, Msg}).
 
 conserve_memory(Pid, Conserve) ->
-    Pid ! {conserve_memory, Conserve},
-    ok.
+    gen_server2:cast(Pid, {conserve_memory, Conserve}).
 
 %%---------------------------------------------------------------------------
 
-init(ProxyPid, [ReaderPid, WriterPid, Username, VHost]) ->
+init([Channel, ReaderPid, WriterPid, Username, VHost]) ->
     process_flag(trap_exit, true),
     link(WriterPid),
-    %% this is bypassing the proxy so alarms can "jump the queue" and
-    %% be handled promptly
     rabbit_alarm:register(self(), {?MODULE, conserve_memory, []}),
-    #ch{state                   = starting,
-        proxy_pid               = ProxyPid,
-        reader_pid              = ReaderPid,
-        writer_pid              = WriterPid,
-        transaction_id          = none,
-        tx_participants         = sets:new(),
-        next_tag                = 1,
-        uncommitted_ack_q       = queue:new(),
-        unacked_message_q       = queue:new(),
-        username                = Username,
-        virtual_host            = VHost,
-        most_recently_declared_queue = <<>>,
-        consumer_mapping        = dict:new()}.
-
-handle_message({method, Method, Content}, State) ->
+    {ok, #ch{state                   = starting,
+             channel                 = Channel,
+             reader_pid              = ReaderPid,
+             writer_pid              = WriterPid,
+             limiter_pid             = undefined,
+             transaction_id          = none,
+             tx_participants         = sets:new(),
+             next_tag                = 1,
+             uncommitted_ack_q       = queue:new(),
+             unacked_message_q       = queue:new(),
+             username                = Username,
+             virtual_host            = VHost,
+             most_recently_declared_queue = <<>>,
+             consumer_mapping        = dict:new()}}.
+
+handle_call(_Request, _From, State) ->
+    noreply(State).
+
+handle_cast({method, Method, Content}, State) ->
     try handle_method(Method, Content, State) of
         {reply, Reply, NewState} ->
             ok = rabbit_writer:send_command(NewState#ch.writer_pid, Reply),
-            NewState;
+            noreply(NewState);
         {noreply, NewState} ->
-            NewState;
+            noreply(NewState);
         stop ->
-            exit(normal)
+            {stop, normal, State#ch{state = terminating}}
     catch
         exit:{amqp, Error, Explanation, none} ->
-            terminate({amqp, Error, Explanation,
-                       rabbit_misc:method_record_type(Method)},
-                      State);
+            ok = notify_queues(internal_rollback(State)),
+            Reason = {amqp, Error, Explanation,
+                      rabbit_misc:method_record_type(Method)},
+            State#ch.reader_pid ! {channel_exit, State#ch.channel, Reason},
+            {stop, normal, State#ch{state = terminating}};
         exit:normal ->
-            terminate(normal, State);
+            {stop, normal, State};
         _:Reason ->
-            terminate({Reason, erlang:get_stacktrace()}, State)
+            {stop, {Reason, erlang:get_stacktrace()}, State}
     end;
 
-handle_message(terminate, State) ->
-    terminate(normal, State);
-
-handle_message({command, Msg}, State = #ch{writer_pid = WriterPid}) ->
+handle_cast(terminate, State) ->
+    {stop, normal, State};
+
+handle_cast({command, Msg}, State = #ch{writer_pid = WriterPid}) ->
     ok = rabbit_writer:send_command(WriterPid, Msg),
-    State;
-
-handle_message({deliver, ConsumerTag, AckRequired, Msg},
-               State = #ch{proxy_pid = ProxyPid,
-                           writer_pid = WriterPid,
-                           next_tag = DeliveryTag}) ->
+    noreply(State);
+
+handle_cast({deliver, ConsumerTag, AckRequired, Msg},
+            State = #ch{writer_pid = WriterPid,
+                        next_tag = DeliveryTag}) ->
     State1 = lock_message(AckRequired, {DeliveryTag, ConsumerTag, Msg}, State),
-    ok = internal_deliver(WriterPid, ProxyPid,
-                          true, ConsumerTag, DeliveryTag, Msg),
-    State1#ch{next_tag = DeliveryTag + 1};
-
-handle_message({conserve_memory, Conserve}, State) ->
+    ok = internal_deliver(WriterPid, true, ConsumerTag, DeliveryTag, Msg),
+    noreply(State1#ch{next_tag = DeliveryTag + 1});
+
+handle_cast({conserve_memory, Conserve}, State) ->
+    ok = clear_permission_cache(),
     ok = rabbit_writer:send_command(
            State#ch.writer_pid, #'channel.flow'{active = not(Conserve)}),
-    State;
-
-handle_message({'EXIT', _Pid, Reason}, State) ->
-    terminate(Reason, State);
-
-handle_message(Other, State) ->
-    terminate({unexpected_channel_message, Other}, State).
-
-%%---------------------------------------------------------------------------
-
-terminate(Reason, State = #ch{writer_pid = WriterPid}) ->
+    noreply(State).
+
+handle_info({'EXIT', _Pid, Reason}, State) ->
+    {stop, Reason, State};
+
+handle_info(timeout, State) ->
+    ok = clear_permission_cache(),
+    %% TODO: Once we drop support for R11B-5, we can change this to
+    %% {noreply, State, hibernate};
+    proc_lib:hibernate(gen_server2, enter_loop, [?MODULE, [], State]).
+
+terminate(_Reason, #ch{writer_pid = WriterPid, limiter_pid = LimiterPid,
+                       state = terminating}) ->
+    rabbit_writer:shutdown(WriterPid),
+    rabbit_limiter:shutdown(LimiterPid);
+
+terminate(Reason, State = #ch{writer_pid = WriterPid,
+                              limiter_pid = LimiterPid}) ->
     Res = notify_queues(internal_rollback(State)),
     case Reason of
         normal -> ok = Res;
         _      -> ok
     end,
     rabbit_writer:shutdown(WriterPid),
-    exit(Reason).
+    rabbit_limiter:shutdown(LimiterPid).
+
+code_change(_OldVsn, State, _Extra) ->
+    {ok, State}.
+
+%%---------------------------------------------------------------------------
+
+noreply(NewState) -> {noreply, NewState, ?HIBERNATE_AFTER}.
 
 return_ok(State, true, _Msg)  -> {noreply, State};
 return_ok(State, false, Msg)  -> {reply, Msg, State}.
@@ -190,7 +210,6 @@
             {reply, Reply, NewState}
     end.
 
-<<<<<<< HEAD
 check_resource_access(Username, Resource, Perm) ->
     V = {Resource, Perm},
     Cache = case get(permission_cache) of
@@ -212,16 +231,14 @@
     ok.
 
 check_configure_permitted(Resource, #ch{ username = Username}) ->
-    check_resource_access(Username, Resource, configure).
+    check_resource_access(Username, Resource, #permission.configure).
 
 check_write_permitted(Resource, #ch{ username = Username}) ->
-    check_resource_access(Username, Resource, write).
+    check_resource_access(Username, Resource, #permission.write).
 
 check_read_permitted(Resource, #ch{ username = Username}) ->
-    check_resource_access(Username, Resource, read).
-
-=======
->>>>>>> c28c1559
+    check_resource_access(Username, Resource, #permission.read).
+
 expand_queue_name_shortcut(<<>>, #ch{ most_recently_declared_queue = <<>> }) ->
     rabbit_misc:protocol_error(
       not_allowed, "no previously declared queue", []);
@@ -280,7 +297,6 @@
 handle_method(#'channel.close'{}, _, State = #ch{writer_pid = WriterPid}) ->
     ok = notify_queues(internal_rollback(State)),
     ok = rabbit_writer:send_command(WriterPid, #'channel.close_ok'{}),
-    ok = rabbit_writer:shutdown(WriterPid),
     stop;
 
 handle_method(#'access.request'{},_, State) ->
@@ -290,10 +306,9 @@
                                routing_key = RoutingKey,
                                mandatory = Mandatory,
                                immediate = Immediate},
-              Content, State = #ch{ virtual_host = VHostPath,
-                                    transaction_id = TxnKey,
-                                    writer_pid = WriterPid}) ->
+              Content, State = #ch{ virtual_host = VHostPath}) ->
     ExchangeName = rabbit_misc:r(VHostPath, exchange, ExchangeNameBin),
+    check_write_permitted(ExchangeName, State),
     Exchange = rabbit_exchange:lookup_or_die(ExchangeName),
     %% We decode the content's properties here because we're almost
     %% certain to want to look at delivery-mode and priority.
@@ -302,39 +317,12 @@
                         true  -> rabbit_guid:guid();
                         false -> none
                     end,
-<<<<<<< HEAD
-    Message = #basic_message{exchange_name  = ExchangeName,
-                             routing_key    = RoutingKey,
-                             content        = DecodedContent,
-                             persistent_key = PersistentKey},
-    {RoutingRes, DeliveredQPids} =
-        rabbit_exchange:publish(
-          Exchange,
-          rabbit_basic:delivery(Mandatory, Immediate, TxnKey, Message)),
-    case RoutingRes of
-        routed ->
-            ok;
-        unroutable ->
-            %% FIXME: 312 should be replaced by the ?NO_ROUTE
-            %% definition, when we move to >=0-9
-            ok = basic_return(Message, WriterPid, 312, <<"unroutable">>);
-        not_delivered ->
-            %% FIXME: 313 should be replaced by the ?NO_CONSUMERS
-            %% definition, when we move to >=0-9
-            ok = basic_return(Message, WriterPid, 313, <<"not_delivered">>)
-    end,
-    {noreply, case TxnKey of
-                  none -> State;
-                  _    -> add_tx_participants(DeliveredQPids, State)
-              end};
-=======
     {noreply, publish(Mandatory, Immediate,
                       #basic_message{exchange_name  = ExchangeName,
                                      routing_key    = RoutingKey,
                                      content        = DecodedContent,
                                      persistent_key = PersistentKey},
-                      rabbit_exchange:route(Exchange, RoutingKey), State)};
->>>>>>> c28c1559
+                      rabbit_exchange:route(Exchange, RoutingKey, DecodedContent), State)};
 
 handle_method(#'basic.ack'{delivery_tag = DeliveryTag,
                            multiple = Multiple},
@@ -347,9 +335,10 @@
        true -> ok
     end,
     {Acked, Remaining} = collect_acks(UAMQ, DeliveryTag, Multiple),
-    Participants = ack(State#ch.proxy_pid, TxnKey, Acked),
+    Participants = ack(TxnKey, Acked),
     {noreply, case TxnKey of
-                  none -> State#ch{unacked_message_q = Remaining};
+                  none -> ok = notify_limiter(State#ch.limiter_pid, Acked),
+                          State#ch{unacked_message_q = Remaining};
                   _    -> NewUAQ = queue:join(State#ch.uncommitted_ack_q,
                                               Acked),
                           add_tx_participants(
@@ -360,12 +349,13 @@
 
 handle_method(#'basic.get'{queue = QueueNameBin,
                            no_ack = NoAck},
-              _, State = #ch{ proxy_pid = ProxyPid, writer_pid = WriterPid,
+              _, State = #ch{ writer_pid = WriterPid,
                               next_tag = DeliveryTag }) ->
     QueueName = expand_queue_name_shortcut(QueueNameBin, State),
+    check_read_permitted(QueueName, State),
     case rabbit_amqqueue:with_or_die(
            QueueName,
-           fun (Q) -> rabbit_amqqueue:basic_get(Q, ProxyPid, NoAck) end) of
+           fun (Q) -> rabbit_amqqueue:basic_get(Q, self(), NoAck) end) of
         {ok, MessageCount,
          Msg = {_QName, _QPid, _MsgId, Redelivered,
                 #basic_message{exchange_name = ExchangeName,
@@ -391,12 +381,13 @@
                                no_ack = NoAck,
                                exclusive = ExclusiveConsume,
                                nowait = NoWait},
-              _, State = #ch{ proxy_pid = ProxyPid,
-                              reader_pid = ReaderPid,
+              _, State = #ch{ reader_pid = ReaderPid,
+                              limiter_pid = LimiterPid,
                               consumer_mapping = ConsumerMapping }) ->
     case dict:find(ConsumerTag, ConsumerMapping) of
         error ->
             QueueName = expand_queue_name_shortcut(QueueNameBin, State),
+            check_read_permitted(QueueName, State),
             ActualConsumerTag =
                 case ConsumerTag of
                     <<>>  -> rabbit_guid:binstring_guid("amq.ctag");
@@ -410,7 +401,7 @@
                    QueueName,
                    fun (Q) ->
                            rabbit_amqqueue:basic_consume(
-                             Q, NoAck, ReaderPid, ProxyPid,
+                             Q, NoAck, ReaderPid, self(), LimiterPid,
                              ActualConsumerTag, ExclusiveConsume,
                              ok_msg(NoWait, #'basic.consume_ok'{
                                       consumer_tag = ActualConsumerTag}))
@@ -441,8 +432,7 @@
 
 handle_method(#'basic.cancel'{consumer_tag = ConsumerTag,
                               nowait = NoWait},
-              _, State = #ch{ proxy_pid = ProxyPid,
-                              consumer_mapping = ConsumerMapping }) ->
+              _, State = #ch{consumer_mapping = ConsumerMapping }) ->
     OkMsg = #'basic.cancel_ok'{consumer_tag = ConsumerTag},
     case dict:find(ConsumerTag, ConsumerMapping) of
         error ->
@@ -463,7 +453,7 @@
                            %% cancel_ok ourselves it might overtake a
                            %% message sent previously by the queue.
                            rabbit_amqqueue:basic_cancel(
-                             Q, ProxyPid, ConsumerTag,
+                             Q, self(), ConsumerTag,
                              ok_msg(NoWait, #'basic.cancel_ok'{
                                       consumer_tag = ConsumerTag}))
                    end) of
@@ -475,13 +465,34 @@
             end
     end;
 
-handle_method(#'basic.qos'{}, _, State) ->
-    %% FIXME: Need to implement QOS
-    {reply, #'basic.qos_ok'{}, State};
+handle_method(#'basic.qos'{global = true}, _, _State) ->
+    rabbit_misc:protocol_error(not_implemented, "global=true", []);
+
+handle_method(#'basic.qos'{prefetch_size = Size}, _, _State) when Size /= 0 ->
+    rabbit_misc:protocol_error(not_implemented, 
+                               "prefetch_size!=0 (~w)", [Size]);
+
+handle_method(#'basic.qos'{prefetch_count = PrefetchCount},
+              _, State = #ch{ limiter_pid = LimiterPid }) ->
+    NewLimiterPid = case {LimiterPid, PrefetchCount} of
+                        {undefined, 0} ->
+                            undefined;
+                        {undefined, _} ->
+                            LPid = rabbit_limiter:start_link(self()),
+                            ok = limit_queues(LPid, State),
+                            LPid;
+                        {_, 0} ->
+                            ok = rabbit_limiter:shutdown(LimiterPid),
+                            ok = limit_queues(undefined, State),
+                            undefined;
+                        {_, _} ->
+                            LimiterPid
+                    end,
+    ok = rabbit_limiter:limit(NewLimiterPid, PrefetchCount),
+    {reply, #'basic.qos_ok'{}, State#ch{limiter_pid = NewLimiterPid}};
 
 handle_method(#'basic.recover'{requeue = true},
               _, State = #ch{ transaction_id = none,
-                              proxy_pid = ProxyPid,
                               unacked_message_q = UAMQ }) ->
     ok = fold_per_queue(
            fun (QPid, MsgIds, ok) ->
@@ -490,14 +501,13 @@
                    %% order. To keep it happy we reverse the id list
                    %% since we are given them in reverse order.
                    rabbit_amqqueue:requeue(
-                     QPid, lists:reverse(MsgIds), ProxyPid)
+                     QPid, lists:reverse(MsgIds), self())
            end, ok, UAMQ),
     %% No answer required, apparently!
     {noreply, State#ch{unacked_message_q = queue:new()}};
 
 handle_method(#'basic.recover'{requeue = false},
               _, State = #ch{ transaction_id = none,
-                              proxy_pid = ProxyPid,
                               writer_pid = WriterPid,
                               unacked_message_q = UAMQ }) ->
     lists:foreach(
@@ -515,8 +525,7 @@
               %%
               %% FIXME: should we allocate a fresh DeliveryTag?
               ok = internal_deliver(
-                     WriterPid, ProxyPid,
-                     false, ConsumerTag, DeliveryTag,
+                     WriterPid, false, ConsumerTag, DeliveryTag,
                      {QName, QPid, MsgId, true, Message})
       end, queue:to_list(UAMQ)),
     %% No answer required, apparently!
@@ -537,17 +546,11 @@
               _, State = #ch{ virtual_host = VHostPath }) ->
     CheckedType = rabbit_exchange:check_type(TypeNameBin),
     ExchangeName = rabbit_misc:r(VHostPath, exchange, ExchangeNameBin),
+    check_configure_permitted(ExchangeName, State),
     X = case rabbit_exchange:lookup(ExchangeName) of
             {ok, FoundX} -> FoundX;
             {error, not_found} ->
                 check_name('exchange', ExchangeNameBin),
-                case rabbit_misc:r_arg(VHostPath, exchange, Args,
-                                       <<"alternate-exchange">>) of
-                    undefined -> ok;
-                    AName     -> check_read_permitted(ExchangeName, State),
-                                 check_write_permitted(AName, State),
-                                 ok
-                end,
                 rabbit_exchange:declare(ExchangeName,
                                         CheckedType,
                                         Durable,
@@ -563,6 +566,7 @@
                                   nowait = NoWait},
               _, State = #ch{ virtual_host = VHostPath }) ->
     ExchangeName = rabbit_misc:r(VHostPath, exchange, ExchangeNameBin),
+    check_configure_permitted(ExchangeName, State),
     X = rabbit_exchange:lookup_or_die(ExchangeName),
     ok = rabbit_exchange:assert_type(X, rabbit_exchange:check_type(TypeNameBin)),
     return_ok(State, NoWait, #'exchange.declare_ok'{});
@@ -572,9 +576,11 @@
                                  nowait = NoWait},
               _, State = #ch { virtual_host = VHostPath }) ->
     ExchangeName = rabbit_misc:r(VHostPath, exchange, ExchangeNameBin),
+    check_configure_permitted(ExchangeName, State),
     case rabbit_exchange:delete(ExchangeName, IfUnused) of
         {error, not_found} ->
-            rabbit_misc:not_found(ExchangeName);
+            rabbit_misc:protocol_error(
+              not_found, "no ~s", [rabbit_misc:rs(ExchangeName)]);
         {error, in_use} ->
             die_precondition_failed(
               "~s in use", [rabbit_misc:rs(ExchangeName)]);
@@ -621,9 +627,12 @@
                         Other -> check_name('queue', Other)
                     end,
                 QueueName = rabbit_misc:r(VHostPath, queue, ActualNameBin),
+                check_configure_permitted(QueueName, State),
                 Finish(rabbit_amqqueue:declare(QueueName,
                                                Durable, AutoDelete, Args));
-            Other -> Other
+            Other = #amqqueue{name = QueueName} ->
+                check_configure_permitted(QueueName, State),
+                Other
         end,
     return_queue_declare_ok(State, NoWait, Q);
 
@@ -632,6 +641,7 @@
                                nowait = NoWait},
               _, State = #ch{ virtual_host = VHostPath }) ->
     QueueName = rabbit_misc:r(VHostPath, queue, QueueNameBin),
+    check_configure_permitted(QueueName, State),
     Q = rabbit_amqqueue:with_or_die(QueueName, fun (Q) -> Q end),
     return_queue_declare_ok(State, NoWait, Q);
 
@@ -642,6 +652,7 @@
                              },
               _, State) ->
     QueueName = expand_queue_name_shortcut(QueueNameBin, State),
+    check_configure_permitted(QueueName, State),
     case rabbit_amqqueue:with_or_die(
            QueueName,
            fun (Q) -> rabbit_amqqueue:delete(Q, IfUnused, IfEmpty) end) of
@@ -678,6 +689,7 @@
                              nowait = NoWait},
               _, State) ->
     QueueName = expand_queue_name_shortcut(QueueNameBin, State),
+    check_read_permitted(QueueName, State),
     {ok, PurgedMessageCount} = rabbit_amqqueue:with_or_die(
                                  QueueName,
                                  fun (Q) -> rabbit_amqqueue:purge(Q) end),
@@ -727,14 +739,18 @@
     %% FIXME: don't allow binding to internal exchanges - 
     %% including the one named "" !
     QueueName = expand_queue_name_shortcut(QueueNameBin, State),
+    check_write_permitted(QueueName, State),
     ActualRoutingKey = expand_routing_key_shortcut(QueueNameBin, RoutingKey,
                                                    State),
     ExchangeName = rabbit_misc:r(VHostPath, exchange, ExchangeNameBin),
+    check_read_permitted(ExchangeName, State),
     case Fun(ExchangeName, QueueName, ActualRoutingKey, Arguments) of
         {error, exchange_not_found} ->
-            rabbit_misc:not_found(ExchangeName);
+            rabbit_misc:protocol_error(
+              not_found, "no ~s", [rabbit_misc:rs(ExchangeName)]);
         {error, queue_not_found} ->
-            rabbit_misc:not_found(QueueName);
+            rabbit_misc:protocol_error(
+              not_found, "no ~s", [rabbit_misc:rs(QueueName)]);
         {error, exchange_and_queue_not_found} ->
             rabbit_misc:protocol_error(
               not_found, "no ~s and no ~s", [rabbit_misc:rs(ExchangeName),
@@ -749,6 +765,30 @@
               not_allowed, "durability settings of ~s incompatible with ~s",
               [rabbit_misc:rs(QueueName), rabbit_misc:rs(ExchangeName)]);
         ok -> return_ok(State, NoWait, ReturnMethod)
+    end.
+
+publish(Mandatory, Immediate, Message, QPids,
+        State = #ch{transaction_id = TxnKey, writer_pid = WriterPid}) ->
+    Handled = deliver(QPids, Mandatory, Immediate, TxnKey,
+                      Message, WriterPid),
+    case TxnKey of
+        none -> State;
+        _    -> add_tx_participants(Handled, State)
+    end.
+
+deliver(QPids, Mandatory, Immediate, Txn, Message, WriterPid) ->
+    case rabbit_router:deliver(QPids, Mandatory, Immediate, Txn, Message) of
+        {ok, DeliveredQPids}   -> DeliveredQPids;
+        {error, unroutable}    ->
+            %% FIXME: 312 should be replaced by the ?NO_ROUTE
+            %% definition, when we move to >=0-9
+            ok = basic_return(Message, WriterPid, 312, <<"unroutable">>),
+            [];
+        {error, not_delivered} ->
+            %% FIXME: 313 should be replaced by the ?NO_CONSUMERS
+            %% definition, when we move to >=0-9
+            ok = basic_return(Message, WriterPid, 313, <<"not_delivered">>),
+            []
     end.
 
 basic_return(#basic_message{exchange_name = ExchangeName,
@@ -789,10 +829,10 @@
     State#ch{tx_participants = sets:union(Participants,
                                           sets:from_list(MoreP))}.
 
-ack(ProxyPid, TxnKey, UAQ) ->
+ack(TxnKey, UAQ) ->
     fold_per_queue(
       fun (QPid, MsgIds, L) ->
-              ok = rabbit_amqqueue:ack(QPid, TxnKey, MsgIds, ProxyPid),
+              ok = rabbit_amqqueue:ack(QPid, TxnKey, MsgIds, self()),
               [QPid | L]
       end, [], UAQ).
 
@@ -807,7 +847,9 @@
                             tx_participants = Participants}) ->
     case rabbit_amqqueue:commit_all(sets:to_list(Participants),
                                     TxnKey) of
-        ok              -> new_tx(State);
+        ok              -> ok = notify_limiter(State#ch.limiter_pid,
+                                               State#ch.uncommitted_ack_q),
+                           new_tx(State);
         {error, Errors} -> rabbit_misc:protocol_error(
                              internal_error, "commit failed: ~w", [Errors])
     end.
@@ -844,19 +886,37 @@
     dict:fold(fun (QPid, MsgIds, Acc) -> F(QPid, MsgIds, Acc) end,
               Acc0, D).
 
-notify_queues(#ch{proxy_pid = ProxyPid, consumer_mapping = Consumers}) ->
-    rabbit_amqqueue:notify_down_all(
-      [QPid || QueueName <- 
-                   sets:to_list(
-                     dict:fold(fun (_ConsumerTag, QueueName, S) ->
-                                       sets:add_element(QueueName, S)
-                               end, sets:new(), Consumers)),
-               case rabbit_amqqueue:lookup(QueueName) of
-                   {ok, Q} -> QPid = Q#amqqueue.pid, true;
-                   %% queue has been deleted in the meantime
-                   {error, not_found} -> QPid = none, false
-               end],
-      ProxyPid).
+notify_queues(#ch{consumer_mapping = Consumers}) ->
+    rabbit_amqqueue:notify_down_all(consumer_queues(Consumers), self()).
+
+limit_queues(LPid, #ch{consumer_mapping = Consumers}) ->
+    rabbit_amqqueue:limit_all(consumer_queues(Consumers), self(), LPid).
+
+consumer_queues(Consumers) ->
+    [QPid || QueueName <- 
+                 sets:to_list(
+                   dict:fold(fun (_ConsumerTag, QueueName, S) ->
+                                     sets:add_element(QueueName, S)
+                             end, sets:new(), Consumers)),
+             case rabbit_amqqueue:lookup(QueueName) of
+                 {ok, Q} -> QPid = Q#amqqueue.pid, true;
+                 %% queue has been deleted in the meantime
+                 {error, not_found} -> QPid = none, false
+             end].
+
+%% tell the limiter about the number of acks that have been received
+%% for messages delivered to subscribed consumers, but not acks for
+%% messages sent in a response to a basic.get (identified by their
+%% 'none' consumer tag)
+notify_limiter(undefined, _Acked) ->
+    ok;
+notify_limiter(LimiterPid, Acked) ->
+    case lists:foldl(fun ({_, none, _}, Acc) -> Acc;
+                         ({_, _, _}, Acc)    -> Acc + 1
+                     end, 0, queue:to_list(Acked)) of
+        0     -> ok;
+        Count -> rabbit_limiter:ack(LimiterPid, Count)
+    end.
 
 is_message_persistent(#content{properties = #'P_basic'{
                                  delivery_mode = Mode}}) ->
@@ -864,7 +924,8 @@
         1         -> false;
         2         -> true;
         undefined -> false;
-        Other     -> rabbit_log:warning("Unknown delivery mode ~p - treating as 1, non-persistent~n",
+        Other     -> rabbit_log:warning("Unknown delivery mode ~p - "
+                                        "treating as 1, non-persistent~n",
                                         [Other]),
                      false
     end.
@@ -874,7 +935,7 @@
 lock_message(false, _MsgStruct, State) ->
     State.
 
-internal_deliver(WriterPid, ChPid, Notify, ConsumerTag, DeliveryTag,
+internal_deliver(WriterPid, Notify, ConsumerTag, DeliveryTag,
                  {_QName, QPid, _MsgId, Redelivered,
                   #basic_message{exchange_name = ExchangeName,
                                  routing_key = RoutingKey,
@@ -886,6 +947,6 @@
                          routing_key = RoutingKey},
     ok = case Notify of
              true  -> rabbit_writer:send_command_and_notify(
-                        WriterPid, QPid, ChPid, M, Content);
+                        WriterPid, QPid, self(), M, Content);
              false -> rabbit_writer:send_command(WriterPid, M, Content)
          end.
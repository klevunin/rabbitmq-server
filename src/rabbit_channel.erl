%%   The contents of this file are subject to the Mozilla Public License
%%   Version 1.1 (the "License"); you may not use this file except in
%%   compliance with the License. You may obtain a copy of the License at
%%   http://www.mozilla.org/MPL/
%%
%%   Software distributed under the License is distributed on an "AS IS"
%%   basis, WITHOUT WARRANTY OF ANY KIND, either express or implied. See the
%%   License for the specific language governing rights and limitations
%%   under the License.
%%
%%   The Original Code is RabbitMQ.
%%
%%   The Initial Developers of the Original Code are LShift Ltd,
%%   Cohesive Financial Technologies LLC, and Rabbit Technologies Ltd.
%%
%%   Portions created before 22-Nov-2008 00:00:00 GMT by LShift Ltd,
%%   Cohesive Financial Technologies LLC, or Rabbit Technologies Ltd
%%   are Copyright (C) 2007-2008 LShift Ltd, Cohesive Financial
%%   Technologies LLC, and Rabbit Technologies Ltd.
%%
%%   Portions created by LShift Ltd are Copyright (C) 2007-2010 LShift
%%   Ltd. Portions created by Cohesive Financial Technologies LLC are
%%   Copyright (C) 2007-2010 Cohesive Financial Technologies
%%   LLC. Portions created by Rabbit Technologies Ltd are Copyright
%%   (C) 2007-2010 Rabbit Technologies Ltd.
%%
%%   All Rights Reserved.
%%
%%   Contributor(s): ______________________________________.
%%

-module(rabbit_channel).
-include("rabbit_framing.hrl").
-include("rabbit.hrl").

-behaviour(gen_server2).

-export([start_link/6, do/2, do/3, shutdown/1]).
-export([send_command/2, deliver/4, conserve_memory/2, flushed/2]).
-export([list/0, info_keys/0, info/1, info/2, info_all/0, info_all/1]).

-export([flow_timeout/2]).

-export([init/1, terminate/2, code_change/3, handle_call/3, handle_cast/2,
         handle_info/2, handle_pre_hibernate/1]).

-record(ch, {state, channel, reader_pid, writer_pid, limiter_pid,
             transaction_id, tx_participants, next_tag,
             uncommitted_ack_q, unacked_message_q,
             username, virtual_host, most_recently_declared_queue,
             consumer_mapping, blocking, queue_collector_pid, flow}).

-record(flow, {server, client, pending}).

-define(MAX_PERMISSION_CACHE_SIZE, 12).
-define(FLOW_OK_TIMEOUT, 10000). %% 10 seconds

-define(INFO_KEYS,
        [pid,
         connection,
         number,
         user,
         vhost,
         transactional,
         consumer_count,
         messages_unacknowledged,
         acks_uncommitted,
         prefetch_count]).

%%----------------------------------------------------------------------------

-ifdef(use_specs).

-export_type([channel_number/0]).

-type(ref() :: any()).
-type(channel_number() :: non_neg_integer()).

-spec(start_link/6 ::
      (channel_number(), pid(), pid(), rabbit_access_control:username(),
       rabbit_types:vhost(), pid()) -> pid()).
-spec(do/2 :: (pid(), rabbit_framing:amqp_method_record()) -> 'ok').
-spec(do/3 :: (pid(), rabbit_framing:amqp_method_record(),
               rabbit_types:maybe(rabbit_types:content())) -> 'ok').
-spec(shutdown/1 :: (pid()) -> 'ok').
-spec(send_command/2 :: (pid(), rabbit_framing:amqp_method()) -> 'ok').
-spec(deliver/4 ::
        (pid(), rabbit_types:ctag(), boolean(), rabbit_amqqueue:qmsg())
        -> 'ok').
-spec(conserve_memory/2 :: (pid(), boolean()) -> 'ok').
-spec(flushed/2 :: (pid(), pid()) -> 'ok').
-spec(flow_timeout/2 :: (pid(), ref()) -> 'ok').
-spec(list/0 :: () -> [pid()]).
-spec(info_keys/0 :: () -> [rabbit_types:info_key()]).
-spec(info/1 :: (pid()) -> [rabbit_types:info()]).
-spec(info/2 :: (pid(), [rabbit_types:info_key()]) -> [rabbit_types:info()]).
-spec(info_all/0 :: () -> [[rabbit_types:info()]]).
-spec(info_all/1 :: ([rabbit_types:info_key()]) -> [[rabbit_types:info()]]).

-endif.

%%----------------------------------------------------------------------------

start_link(Channel, ReaderPid, WriterPid, Username, VHost, CollectorPid) ->
    {ok, Pid} = gen_server2:start_link(
                  ?MODULE, [Channel, ReaderPid, WriterPid,
                            Username, VHost, CollectorPid], []),
    Pid.

do(Pid, Method) ->
    do(Pid, Method, none).

do(Pid, Method, Content) ->
    gen_server2:cast(Pid, {method, Method, Content}).

shutdown(Pid) ->
    gen_server2:cast(Pid, terminate).

send_command(Pid, Msg) ->
    gen_server2:cast(Pid,  {command, Msg}).

deliver(Pid, ConsumerTag, AckRequired, Msg) ->
    gen_server2:cast(Pid, {deliver, ConsumerTag, AckRequired, Msg}).

conserve_memory(Pid, Conserve) ->
    gen_server2:pcast(Pid, 8, {conserve_memory, Conserve}).

flushed(Pid, QPid) ->
    gen_server2:cast(Pid, {flushed, QPid}).

flow_timeout(Pid, Ref) ->
    gen_server2:pcast(Pid, 7, {flow_timeout, Ref}).

list() ->
    pg_local:get_members(rabbit_channels).

info_keys() -> ?INFO_KEYS.

info(Pid) ->
    gen_server2:pcall(Pid, 9, info, infinity).

info(Pid, Items) ->
    case gen_server2:pcall(Pid, 9, {info, Items}, infinity) of
        {ok, Res}      -> Res;
        {error, Error} -> throw(Error)
    end.

info_all() ->
    rabbit_misc:filter_exit_map(fun (C) -> info(C) end, list()).

info_all(Items) ->
    rabbit_misc:filter_exit_map(fun (C) -> info(C, Items) end, list()).

%%---------------------------------------------------------------------------

init([Channel, ReaderPid, WriterPid, Username, VHost, CollectorPid]) ->
    process_flag(trap_exit, true),
    link(WriterPid),
    ok = pg_local:join(rabbit_channels, self()),
    {ok, #ch{state                   = starting,
             channel                 = Channel,
             reader_pid              = ReaderPid,
             writer_pid              = WriterPid,
             limiter_pid             = undefined,
             transaction_id          = none,
             tx_participants         = sets:new(),
             next_tag                = 1,
             uncommitted_ack_q       = queue:new(),
             unacked_message_q       = queue:new(),
             username                = Username,
             virtual_host            = VHost,
             most_recently_declared_queue = <<>>,
             consumer_mapping        = dict:new(),
             blocking                = dict:new(),
             queue_collector_pid     = CollectorPid,
             flow                    = #flow{server = true, client = true,
                                             pending = none}},
     hibernate,
     {backoff, ?HIBERNATE_AFTER_MIN, ?HIBERNATE_AFTER_MIN, ?DESIRED_HIBERNATE}}.

handle_call(info, _From, State) ->
    reply(infos(?INFO_KEYS, State), State);

handle_call({info, Items}, _From, State) ->
    try
        reply({ok, infos(Items, State)}, State)
    catch Error -> reply({error, Error}, State)
    end;

handle_call(_Request, _From, State) ->
    noreply(State).

handle_cast({method, Method, Content}, State) ->
    try handle_method(Method, Content, State) of
        {reply, Reply, NewState} ->
            ok = rabbit_writer:send_command(NewState#ch.writer_pid, Reply),
            noreply(NewState);
        {noreply, NewState} ->
            noreply(NewState);
        stop ->
            {stop, normal, State#ch{state = terminating}}
    catch
        exit:Reason = #amqp_error{} ->
            MethodName = rabbit_misc:method_record_type(Method),
            {stop, normal, terminating(Reason#amqp_error{method = MethodName},
                                       State)};
        exit:normal ->
            {stop, normal, State};
        _:Reason ->
            {stop, {Reason, erlang:get_stacktrace()}, State}
    end;

handle_cast({flushed, QPid}, State) ->
    {noreply, queue_blocked(QPid, State)};

handle_cast(terminate, State) ->
    {stop, normal, State};

handle_cast({command, Msg}, State = #ch{writer_pid = WriterPid}) ->
    ok = rabbit_writer:send_command(WriterPid, Msg),
    noreply(State);

handle_cast({deliver, ConsumerTag, AckRequired, Msg},
            State = #ch{writer_pid = WriterPid,
                        next_tag = DeliveryTag}) ->
    State1 = lock_message(AckRequired, {DeliveryTag, ConsumerTag, Msg}, State),
    ok = internal_deliver(WriterPid, true, ConsumerTag, DeliveryTag, Msg),
    noreply(State1#ch{next_tag = DeliveryTag + 1});

handle_cast({conserve_memory, true}, State = #ch{state = starting}) ->
    noreply(State);
handle_cast({conserve_memory, false}, State = #ch{state = starting}) ->
    ok = rabbit_writer:send_command(State#ch.writer_pid, #'channel.open_ok'{}),
    noreply(State#ch{state = running});
handle_cast({conserve_memory, Conserve}, State = #ch{state = running}) ->
    flow_control(not Conserve, State);
handle_cast({conserve_memory, _Conserve}, State) ->
    noreply(State);

handle_cast({flow_timeout, Ref},
            State = #ch{flow = #flow{client = Flow, pending = {Ref, _TRef}}}) ->
    {stop, normal, terminating(
                     rabbit_misc:amqp_error(
                       precondition_failed,
                       "timeout waiting for channel.flow_ok{active=~w}",
                       [not Flow], none), State)};
handle_cast({flow_timeout, _Ref}, State) ->
    {noreply, State}.

handle_info({'EXIT', WriterPid, Reason = {writer, send_failed, _Error}},
            State = #ch{writer_pid = WriterPid}) ->
    State#ch.reader_pid ! {channel_exit, State#ch.channel, Reason},
    {stop, normal, State};
handle_info({'EXIT', _Pid, Reason}, State) ->
    {stop, Reason, State};
handle_info({'DOWN', _MRef, process, QPid, _Reason}, State) ->
    {noreply, queue_blocked(QPid, State)}.

handle_pre_hibernate(State) ->
    ok = clear_permission_cache(),
    {hibernate, State}.

terminate(_Reason, State = #ch{state = terminating}) ->
    terminate(State);

terminate(Reason, State) ->
    Res = rollback_and_notify(State),
    case Reason of
        normal -> ok = Res;
        _      -> ok
    end,
    terminate(State).

code_change(_OldVsn, State, _Extra) ->
    {ok, State}.

%%---------------------------------------------------------------------------

reply(Reply, NewState) -> {reply, Reply, NewState, hibernate}.

noreply(NewState) -> {noreply, NewState, hibernate}.

return_ok(State, true, _Msg)  -> {noreply, State};
return_ok(State, false, Msg)  -> {reply, Msg, State}.

ok_msg(true, _Msg) -> undefined;
ok_msg(false, Msg) -> Msg.

terminating(Reason, State = #ch{channel = Channel, reader_pid = Reader}) ->
    ok = rollback_and_notify(State),
    Reader ! {channel_exit, Channel, Reason},
    State#ch{state = terminating}.

return_queue_declare_ok(#resource{name = ActualName},
                        NoWait, MessageCount, ConsumerCount, State) ->
    NewState = State#ch{most_recently_declared_queue = ActualName},
    case NoWait of
        true  -> {noreply, NewState};
        false -> Reply = #'queue.declare_ok'{queue = ActualName,
                                             message_count = MessageCount,
                                             consumer_count = ConsumerCount},
                 {reply, Reply, NewState}
    end.

check_resource_access(Username, Resource, Perm) ->
    V = {Resource, Perm},
    Cache = case get(permission_cache) of
                undefined -> [];
                Other     -> Other
            end,
    CacheTail =
        case lists:member(V, Cache) of
            true  -> lists:delete(V, Cache);
            false -> ok = rabbit_access_control:check_resource_access(
                            Username, Resource, Perm),
                     lists:sublist(Cache, ?MAX_PERMISSION_CACHE_SIZE - 1)
        end,
    put(permission_cache, [V | CacheTail]),
    ok.

clear_permission_cache() ->
    erase(permission_cache),
    ok.

check_configure_permitted(Resource, #ch{ username = Username}) ->
    check_resource_access(Username, Resource, configure).

check_write_permitted(Resource, #ch{ username = Username}) ->
    check_resource_access(Username, Resource, write).

check_read_permitted(Resource, #ch{ username = Username}) ->
    check_resource_access(Username, Resource, read).

expand_queue_name_shortcut(<<>>, #ch{ most_recently_declared_queue = <<>> }) ->
    rabbit_misc:protocol_error(
      not_found, "no previously declared queue", []);
expand_queue_name_shortcut(<<>>, #ch{ virtual_host = VHostPath,
                                      most_recently_declared_queue = MRDQ }) ->
    rabbit_misc:r(VHostPath, queue, MRDQ);
expand_queue_name_shortcut(QueueNameBin, #ch{ virtual_host = VHostPath }) ->
    rabbit_misc:r(VHostPath, queue, QueueNameBin).

expand_routing_key_shortcut(<<>>, <<>>,
                            #ch{ most_recently_declared_queue = <<>> }) ->
    rabbit_misc:protocol_error(
      not_found, "no previously declared queue", []);
expand_routing_key_shortcut(<<>>, <<>>,
                            #ch{ most_recently_declared_queue = MRDQ }) ->
    MRDQ;
expand_routing_key_shortcut(_QueueNameBin, RoutingKey, _State) ->
    RoutingKey.

%% check that an exchange/queue name does not contain the reserved
%% "amq."  prefix.
%%
%% One, quite reasonable, interpretation of the spec, taken by the
%% QPid M1 Java client, is that the exclusion of "amq." prefixed names
%% only applies on actual creation, and not in the cases where the
%% entity already exists. This is how we use this function in the code
%% below. However, AMQP JIRA 123 changes that in 0-10, and possibly
%% 0-9SP1, making it illegal to attempt to declare an exchange/queue
%% with an amq.* name when passive=false. So this will need
%% revisiting.
%%
%% TODO: enforce other constraints on name. See AMQP JIRA 69.
check_name(Kind, NameBin = <<"amq.", _/binary>>) ->
    rabbit_misc:protocol_error(
      access_refused,
      "~s name '~s' contains reserved prefix 'amq.*'",[Kind, NameBin]);
check_name(_Kind, NameBin) ->
    NameBin.

queue_blocked(QPid, State = #ch{blocking = Blocking}) ->
    case dict:find(QPid, Blocking) of
        error      -> State;
        {ok, MRef} -> true = erlang:demonitor(MRef),
                      Blocking1 = dict:erase(QPid, Blocking),
                      ok = case dict:size(Blocking1) of
                               0 -> rabbit_writer:send_command(
                                      State#ch.writer_pid,
                                      #'channel.flow_ok'{active = false});
                               _ -> ok
                           end,
                      State#ch{blocking = Blocking1}
    end.

handle_method(#'channel.open'{}, _, State = #ch{state = starting}) ->
    case rabbit_alarm:register(self(), {?MODULE, conserve_memory, []}) of
        true  -> {noreply, State};
        false -> {reply, #'channel.open_ok'{}, State#ch{state = running}}
    end;

handle_method(#'channel.open'{}, _, _State) ->
    rabbit_misc:protocol_error(
      command_invalid, "second 'channel.open' seen", []);

handle_method(_Method, _, #ch{state = starting}) ->
    rabbit_misc:protocol_error(channel_error, "expected 'channel.open'", []);

handle_method(#'channel.close'{}, _, State = #ch{writer_pid = WriterPid}) ->
    ok = rollback_and_notify(State),
    ok = rabbit_writer:send_command(WriterPid, #'channel.close_ok'{}),
    stop;

handle_method(#'basic.publish'{}, _, #ch{flow = #flow{client = false}}) ->
    rabbit_misc:protocol_error(
      command_invalid,
      "basic.publish received after channel.flow_ok{active=false}", []);
handle_method(#'basic.publish'{exchange    = ExchangeNameBin,
                               routing_key = RoutingKey,
                               mandatory   = Mandatory,
                               immediate   = Immediate},
              Content, State = #ch{virtual_host   = VHostPath,
                                   transaction_id = TxnKey,
                                   writer_pid     = WriterPid}) ->
    ExchangeName = rabbit_misc:r(VHostPath, exchange, ExchangeNameBin),
    check_write_permitted(ExchangeName, State),
    Exchange = rabbit_exchange:lookup_or_die(ExchangeName),
    %% We decode the content's properties here because we're almost
    %% certain to want to look at delivery-mode and priority.
    DecodedContent = rabbit_binary_parser:ensure_content_decoded(
                       Content, rabbit_framing_amqp_0_9_1),
    IsPersistent = is_message_persistent(DecodedContent),
    Message = #basic_message{exchange_name  = ExchangeName,
                             routing_key    = RoutingKey,
                             content        = DecodedContent,
                             guid           = rabbit_guid:guid(),
                             is_persistent  = IsPersistent},
    {RoutingRes, DeliveredQPids} =
        rabbit_exchange:publish(
          Exchange,
          rabbit_basic:delivery(Mandatory, Immediate, TxnKey, Message)),
    case RoutingRes of
        routed        -> ok;
        unroutable    -> ok = basic_return(Message, WriterPid, no_route);
        not_delivered -> ok = basic_return(Message, WriterPid, no_consumers)
    end,
    {noreply, case TxnKey of
                  none -> State;
                  _    -> add_tx_participants(DeliveredQPids, State)
              end};

handle_method(#'basic.ack'{delivery_tag = DeliveryTag,
                           multiple = Multiple},
              _, State = #ch{transaction_id = TxnKey,
                             unacked_message_q = UAMQ}) ->
    {Acked, Remaining} = collect_acks(UAMQ, DeliveryTag, Multiple),
    Participants = ack(TxnKey, Acked),
    {noreply, case TxnKey of
                  none -> ok = notify_limiter(State#ch.limiter_pid, Acked),
                          State#ch{unacked_message_q = Remaining};
                  _    -> NewUAQ = queue:join(State#ch.uncommitted_ack_q,
                                              Acked),
                          add_tx_participants(
                            Participants,
                            State#ch{unacked_message_q = Remaining,
                                     uncommitted_ack_q = NewUAQ})
              end};

handle_method(#'basic.get'{queue = QueueNameBin,
                           no_ack = NoAck},
              _, State = #ch{ writer_pid = WriterPid,
                              reader_pid = ReaderPid,
                              next_tag = DeliveryTag }) ->
    QueueName = expand_queue_name_shortcut(QueueNameBin, State),
    check_read_permitted(QueueName, State),
    case rabbit_amqqueue:with_exclusive_access_or_die(
           QueueName, ReaderPid,
           fun (Q) -> rabbit_amqqueue:basic_get(Q, self(), NoAck) end) of
        {ok, MessageCount,
         Msg = {_QName, _QPid, _MsgId, Redelivered,
                #basic_message{exchange_name = ExchangeName,
                               routing_key = RoutingKey,
                               content = Content}}} ->
            State1 = lock_message(not(NoAck), {DeliveryTag, none, Msg}, State),
            ok = rabbit_writer:send_command(
                   WriterPid,
                   #'basic.get_ok'{delivery_tag = DeliveryTag,
                                   redelivered = Redelivered,
                                   exchange = ExchangeName#resource.name,
                                   routing_key = RoutingKey,
                                   message_count = MessageCount},
                   Content),
            {noreply, State1#ch{next_tag = DeliveryTag + 1}};
        empty ->
<<<<<<< HEAD
            {reply, #'basic.get_empty'{deprecated_cluster_id = <<>>}, State}
=======
            {reply, #'basic.get_empty'{}, State}
>>>>>>> 4ff838e7
    end;

handle_method(#'basic.consume'{queue = QueueNameBin,
                               consumer_tag = ConsumerTag,
                               no_local = _, % FIXME: implement
                               no_ack = NoAck,
                               exclusive = ExclusiveConsume,
                               nowait = NoWait},
              _, State = #ch{ reader_pid = ReaderPid,
                              limiter_pid = LimiterPid,
                              consumer_mapping = ConsumerMapping }) ->
    case dict:find(ConsumerTag, ConsumerMapping) of
        error ->
            QueueName = expand_queue_name_shortcut(QueueNameBin, State),
            check_read_permitted(QueueName, State),
            ActualConsumerTag =
                case ConsumerTag of
                    <<>>  -> rabbit_guid:binstring_guid("amq.ctag");
                    Other -> Other
                end,

            %% We get the queue process to send the consume_ok on our
            %% behalf. This is for symmetry with basic.cancel - see
            %% the comment in that method for why.
            case rabbit_amqqueue:with_exclusive_access_or_die(
                   QueueName, ReaderPid,
                   fun (Q) ->
                           rabbit_amqqueue:basic_consume(
                             Q, NoAck, self(), LimiterPid,
                             ActualConsumerTag, ExclusiveConsume,
                             ok_msg(NoWait, #'basic.consume_ok'{
                                      consumer_tag = ActualConsumerTag}))
                   end) of
                ok ->
                    {noreply, State#ch{consumer_mapping =
                                       dict:store(ActualConsumerTag,
                                                  QueueName,
                                                  ConsumerMapping)}};
                {error, exclusive_consume_unavailable} ->
                    rabbit_misc:protocol_error(
                      access_refused, "~s in exclusive use",
                      [rabbit_misc:rs(QueueName)])
            end;
        {ok, _} ->
            %% Attempted reuse of consumer tag.
            rabbit_misc:protocol_error(
              not_allowed, "attempt to reuse consumer tag '~s'", [ConsumerTag])
    end;

handle_method(#'basic.cancel'{consumer_tag = ConsumerTag,
                              nowait = NoWait},
              _, State = #ch{consumer_mapping = ConsumerMapping }) ->
    OkMsg = #'basic.cancel_ok'{consumer_tag = ConsumerTag},
    case dict:find(ConsumerTag, ConsumerMapping) of
        error ->
            %% Spec requires we ignore this situation.
            return_ok(State, NoWait, OkMsg);
        {ok, QueueName} ->
            NewState = State#ch{consumer_mapping =
                                dict:erase(ConsumerTag,
                                           ConsumerMapping)},
            case rabbit_amqqueue:with(
                   QueueName,
                   fun (Q) ->
                           %% In order to ensure that no more messages
                           %% are sent to the consumer after the
                           %% cancel_ok has been sent, we get the
                           %% queue process to send the cancel_ok on
                           %% our behalf. If we were sending the
                           %% cancel_ok ourselves it might overtake a
                           %% message sent previously by the queue.
                           rabbit_amqqueue:basic_cancel(
                             Q, self(), ConsumerTag,
                             ok_msg(NoWait, #'basic.cancel_ok'{
                                      consumer_tag = ConsumerTag}))
                   end) of
                ok ->
                    {noreply, NewState};
                {error, not_found} ->
                    %% Spec requires we ignore this situation.
                    return_ok(NewState, NoWait, OkMsg)
            end
    end;

handle_method(#'basic.qos'{global = true}, _, _State) ->
    rabbit_misc:protocol_error(not_implemented, "global=true", []);

handle_method(#'basic.qos'{prefetch_size = Size}, _, _State) when Size /= 0 ->
    rabbit_misc:protocol_error(not_implemented,
                               "prefetch_size!=0 (~w)", [Size]);

handle_method(#'basic.qos'{prefetch_count = PrefetchCount},
              _, State = #ch{limiter_pid = LimiterPid}) ->
    LimiterPid1 = case {LimiterPid, PrefetchCount} of
                      {undefined, 0} -> undefined;
                      {undefined, _} -> start_limiter(State);
                      {_, _}         -> LimiterPid
                  end,
    LimiterPid2 = case rabbit_limiter:limit(LimiterPid1, PrefetchCount) of
                      ok      -> LimiterPid1;
                      stopped -> unlimit_queues(State)
                  end,
    {reply, #'basic.qos_ok'{}, State#ch{limiter_pid = LimiterPid2}};

handle_method(#'basic.recover_async'{requeue = true},
<<<<<<< HEAD
              _, State = #ch{ transaction_id = none,
                              unacked_message_q = UAMQ }) ->
=======
              _, State = #ch{ unacked_message_q = UAMQ }) ->
>>>>>>> 4ff838e7
    ok = fold_per_queue(
           fun (QPid, MsgIds, ok) ->
                   %% The Qpid python test suite incorrectly assumes
                   %% that messages will be requeued in their original
                   %% order. To keep it happy we reverse the id list
                   %% since we are given them in reverse order.
                   rabbit_amqqueue:requeue(
                     QPid, lists:reverse(MsgIds), self())
           end, ok, UAMQ),
    %% No answer required - basic.recover is the newer, synchronous
    %% variant of this method
    {noreply, State#ch{unacked_message_q = queue:new()}};

handle_method(#'basic.recover_async'{requeue = false},
<<<<<<< HEAD
              _, State = #ch{ transaction_id = none,
                              writer_pid = WriterPid,
=======
              _, State = #ch{ writer_pid = WriterPid,
>>>>>>> 4ff838e7
                              unacked_message_q = UAMQ }) ->
    ok = rabbit_misc:queue_fold(
           fun ({_DeliveryTag, none, _Msg}, ok) ->
                   %% Was sent as a basic.get_ok. Don't redeliver
                   %% it. FIXME: appropriate?
                   ok;
               ({DeliveryTag, ConsumerTag,
                 {QName, QPid, MsgId, _Redelivered, Message}}, ok) ->
                   %% Was sent as a proper consumer delivery.  Resend
                   %% it as before.
                   %%
                   %% FIXME: What should happen if the consumer's been
                   %% cancelled since?
                   %%
                   %% FIXME: should we allocate a fresh DeliveryTag?
                   internal_deliver(
                     WriterPid, false, ConsumerTag, DeliveryTag,
                     {QName, QPid, MsgId, true, Message})
           end, ok, UAMQ),
    %% No answer required - basic.recover is the newer, synchronous
    %% variant of this method
    {noreply, State};

<<<<<<< HEAD
handle_method(#'basic.recover_async'{}, _, _State) ->
    rabbit_misc:protocol_error(
      not_allowed, "attempt to recover a transactional channel",[]);
=======
handle_method(#'basic.recover'{requeue = Requeue}, Content, State) ->
    {noreply, State2 = #ch{writer_pid = WriterPid}} =
        handle_method(#'basic.recover_async'{requeue = Requeue},
                      Content,
                      State),
    ok = rabbit_writer:send_command(WriterPid, #'basic.recover_ok'{}),
    {noreply, State2};
>>>>>>> 4ff838e7

handle_method(#'basic.recover'{requeue = Requeue}, Content, State) ->
    {noreply, State2 = #ch{writer_pid = WriterPid}} =
        handle_method(#'basic.recover_async'{requeue = Requeue},
                      Content,
                      State),
    ok = rabbit_writer:send_command(WriterPid, #'basic.recover_ok'{}),
    {noreply, State2};

handle_method(#'exchange.declare'{exchange = ExchangeNameBin,
                                  type = TypeNameBin,
                                  passive = false,
                                  durable = Durable,
                                  %% 0-9-1: deprecated but we still support it
                                  deprecated_auto_delete = AutoDelete,
                                  %% 0-9-1: true not supported
                                  deprecated_internal = false,
                                  nowait = NoWait,
                                  arguments = Args},
              _, State = #ch{ virtual_host = VHostPath }) ->
    CheckedType = rabbit_exchange:check_type(TypeNameBin),
    ExchangeName = rabbit_misc:r(VHostPath, exchange, ExchangeNameBin),
    check_configure_permitted(ExchangeName, State),
    X = case rabbit_exchange:lookup(ExchangeName) of
            {ok, FoundX} -> FoundX;
            {error, not_found} ->
                check_name('exchange', ExchangeNameBin),
                case rabbit_misc:r_arg(VHostPath, exchange, Args,
                                       <<"alternate-exchange">>) of
                    undefined -> ok;
                    AName     -> check_read_permitted(ExchangeName, State),
                                 check_write_permitted(AName, State),
                                 ok
                end,
                rabbit_exchange:declare(ExchangeName,
                                        CheckedType,
                                        Durable,
                                        AutoDelete,
                                        Args)
        end,
    ok = rabbit_exchange:assert_equivalence(X, CheckedType, Durable,
                                            AutoDelete, Args),
    return_ok(State, NoWait, #'exchange.declare_ok'{});

handle_method(#'exchange.declare'{exchange = ExchangeNameBin,
                                  passive = true,
                                  nowait = NoWait},
              _, State = #ch{ virtual_host = VHostPath }) ->
    ExchangeName = rabbit_misc:r(VHostPath, exchange, ExchangeNameBin),
    check_configure_permitted(ExchangeName, State),
    _ = rabbit_exchange:lookup_or_die(ExchangeName),
    return_ok(State, NoWait, #'exchange.declare_ok'{});

handle_method(#'exchange.delete'{exchange = ExchangeNameBin,
                                 if_unused = IfUnused,
                                 nowait = NoWait},
              _, State = #ch { virtual_host = VHostPath }) ->
    ExchangeName = rabbit_misc:r(VHostPath, exchange, ExchangeNameBin),
    check_configure_permitted(ExchangeName, State),
    case rabbit_exchange:delete(ExchangeName, IfUnused) of
        {error, not_found} ->
            rabbit_misc:not_found(ExchangeName);
        {error, in_use} ->
            rabbit_misc:protocol_error(
              precondition_failed, "~s in use", [rabbit_misc:rs(ExchangeName)]);
        ok ->
            return_ok(State, NoWait,  #'exchange.delete_ok'{})
    end;

handle_method(#'queue.declare'{queue       = QueueNameBin,
                               passive     = false,
                               durable     = Durable,
                               exclusive   = ExclusiveDeclare,
                               auto_delete = AutoDelete,
                               nowait      = NoWait,
                               arguments   = Args} = Declare,
              _, State = #ch{virtual_host        = VHostPath,
                             reader_pid          = ReaderPid,
                             queue_collector_pid = CollectorPid}) ->
    Owner = case ExclusiveDeclare of
                true  -> ReaderPid;
                false -> none
            end,
<<<<<<< HEAD
    %% We use this in both branches, because queue_declare may yet return an
    %% existing queue.
    Finish = fun (#amqqueue{name = QueueName,
                            durable = Durable1,
                            auto_delete = AutoDelete1} = Q)
                   when Durable =:= Durable1, AutoDelete =:= AutoDelete1 ->
                     check_exclusive_access(Q, Owner, strict),
                     check_configure_permitted(QueueName, State),
                     %% We need to notify the reader within the channel
                     %% process so that we can be sure there are no
                     %% outstanding exclusive queues being declared as the
                     %% connection shuts down.
                     case Owner of
                         none -> ok;
                         _    -> ok = rabbit_reader_queue_collector:register_exclusive_queue(CollectorPid, Q)
                     end,
                     Q;
                 %% non-equivalence trumps exclusivity arbitrarily
                 (#amqqueue{name = QueueName}) ->
                     rabbit_misc:protocol_error(
                       channel_error,
                       "parameters for ~s not equivalent",
                       [rabbit_misc:rs(QueueName)])
             end,
    Q = case rabbit_amqqueue:with(
               rabbit_misc:r(VHostPath, queue, QueueNameBin),
               Finish) of
            {error, not_found} ->
                ActualNameBin =
                    case QueueNameBin of
=======
    ActualNameBin = case QueueNameBin of
>>>>>>> 4ff838e7
                        <<>>  -> rabbit_guid:binstring_guid("amq.gen");
                        Other -> check_name('queue', Other)
                    end,
    QueueName = rabbit_misc:r(VHostPath, queue, ActualNameBin),
    check_configure_permitted(QueueName, State),
    case rabbit_amqqueue:with(
           QueueName,
           fun (Q) -> ok = rabbit_amqqueue:assert_equivalence(
                             Q, Durable, AutoDelete, Args, Owner),
                      rabbit_amqqueue:stat(Q)
           end) of
        {ok, MessageCount, ConsumerCount} ->
            return_queue_declare_ok(QueueName, NoWait, MessageCount,
                                    ConsumerCount, State);
        {error, not_found} ->
            case rabbit_amqqueue:declare(QueueName, Durable, AutoDelete,
                                         Args, Owner) of
                {new, Q = #amqqueue{}} ->
                    %% We need to notify the reader within the channel
                    %% process so that we can be sure there are no
                    %% outstanding exclusive queues being declared as
                    %% the connection shuts down.
                    ok = case Owner of
                             none -> ok;
                             _    -> rabbit_queue_collector:register(CollectorPid, Q)
                         end,
                    return_queue_declare_ok(QueueName, NoWait, 0, 0, State);
                {existing, _Q} ->
                    %% must have been created between the stat and the
                    %% declare. Loop around again.
                    handle_method(Declare, none, State)
            end
    end;

handle_method(#'queue.declare'{queue   = QueueNameBin,
                               passive = true,
                               nowait  = NoWait},
              _, State = #ch{virtual_host = VHostPath,
                             reader_pid   = ReaderPid}) ->
    QueueName = rabbit_misc:r(VHostPath, queue, QueueNameBin),
    check_configure_permitted(QueueName, State),
    {{ok, MessageCount, ConsumerCount}, #amqqueue{} = Q} =
        rabbit_amqqueue:with_or_die(
          QueueName, fun (Q) -> {rabbit_amqqueue:stat(Q), Q} end),
    ok = rabbit_amqqueue:check_exclusive_access(Q, ReaderPid),
    return_queue_declare_ok(QueueName, NoWait, MessageCount, ConsumerCount,
                            State);

handle_method(#'queue.delete'{queue = QueueNameBin,
                              if_unused = IfUnused,
                              if_empty = IfEmpty,
                              nowait = NoWait},
              _, State = #ch{reader_pid = ReaderPid}) ->
    QueueName = expand_queue_name_shortcut(QueueNameBin, State),
    check_configure_permitted(QueueName, State),
    case rabbit_amqqueue:with_exclusive_access_or_die(
           QueueName, ReaderPid,
           fun (Q) -> rabbit_amqqueue:delete(Q, IfUnused, IfEmpty) end) of
        {error, in_use} ->
            rabbit_misc:protocol_error(
              precondition_failed, "~s in use", [rabbit_misc:rs(QueueName)]);
        {error, not_empty} ->
            rabbit_misc:protocol_error(
              precondition_failed, "~s not empty", [rabbit_misc:rs(QueueName)]);
        {ok, PurgedMessageCount} ->
            return_ok(State, NoWait,
                      #'queue.delete_ok'{message_count = PurgedMessageCount})
    end;

handle_method(#'queue.bind'{queue = QueueNameBin,
                            exchange = ExchangeNameBin,
                            routing_key = RoutingKey,
                            nowait = NoWait,
                            arguments = Arguments}, _, State) ->
    binding_action(fun rabbit_exchange:add_binding/5, ExchangeNameBin,
                   QueueNameBin, RoutingKey, Arguments, #'queue.bind_ok'{},
                   NoWait, State);

handle_method(#'queue.unbind'{queue = QueueNameBin,
                              exchange = ExchangeNameBin,
                              routing_key = RoutingKey,
                              arguments = Arguments}, _, State) ->
    binding_action(fun rabbit_exchange:delete_binding/5, ExchangeNameBin,
                   QueueNameBin, RoutingKey, Arguments, #'queue.unbind_ok'{},
                   false, State);

handle_method(#'queue.purge'{queue = QueueNameBin,
                             nowait = NoWait},
              _, State = #ch{reader_pid = ReaderPid}) ->
    QueueName = expand_queue_name_shortcut(QueueNameBin, State),
    check_read_permitted(QueueName, State),
    {ok, PurgedMessageCount} = rabbit_amqqueue:with_exclusive_access_or_die(
                                 QueueName, ReaderPid,
                                 fun (Q) -> rabbit_amqqueue:purge(Q) end),
    return_ok(State, NoWait,
              #'queue.purge_ok'{message_count = PurgedMessageCount});

handle_method(#'tx.select'{}, _, State = #ch{transaction_id = none}) ->
    {reply, #'tx.select_ok'{}, new_tx(State)};

handle_method(#'tx.select'{}, _, State) ->
    {reply, #'tx.select_ok'{}, State};

handle_method(#'tx.commit'{}, _, #ch{transaction_id = none}) ->
    rabbit_misc:protocol_error(
      precondition_failed, "channel is not transactional", []);

handle_method(#'tx.commit'{}, _, State) ->
    {reply, #'tx.commit_ok'{}, internal_commit(State)};

handle_method(#'tx.rollback'{}, _, #ch{transaction_id = none}) ->
    rabbit_misc:protocol_error(
      precondition_failed, "channel is not transactional", []);

handle_method(#'tx.rollback'{}, _, State) ->
    {reply, #'tx.rollback_ok'{}, internal_rollback(State)};

handle_method(#'channel.flow'{active = true}, _,
              State = #ch{limiter_pid = LimiterPid}) ->
    LimiterPid1 = case rabbit_limiter:unblock(LimiterPid) of
                      ok      -> LimiterPid;
                      stopped -> unlimit_queues(State)
                  end,
    {reply, #'channel.flow_ok'{active = true},
     State#ch{limiter_pid = LimiterPid1}};
handle_method(#'channel.flow'{active = false}, _,
              State = #ch{limiter_pid = LimiterPid,
                          consumer_mapping = Consumers}) ->
    LimiterPid1 = case LimiterPid of
                      undefined -> start_limiter(State);
                      Other     -> Other
                  end,
    ok = rabbit_limiter:block(LimiterPid1),
    QPids = consumer_queues(Consumers),
    Queues = [{QPid, erlang:monitor(process, QPid)} || QPid <- QPids],
    ok = rabbit_amqqueue:flush_all(QPids, self()),
    case Queues of
        [] -> {reply, #'channel.flow_ok'{active = false}, State};
        _  -> {noreply, State#ch{limiter_pid = LimiterPid1,
                                 blocking = dict:from_list(Queues)}}
    end;

handle_method(#'channel.flow_ok'{active = Active}, _,
              State = #ch{flow = #flow{server = Active, client = Flow,
                                       pending = {_Ref, TRef}} = F})
  when Flow =:= not Active ->
    {ok, cancel} = timer:cancel(TRef),
    {noreply, State#ch{flow = F#flow{client = Active, pending = none}}};
handle_method(#'channel.flow_ok'{active = Active}, _,
              State = #ch{flow = #flow{server = Flow, client = Flow,
                                       pending = {_Ref, TRef}}})
  when Flow =:= not Active ->
    {ok, cancel} = timer:cancel(TRef),
    {noreply, issue_flow(Flow, State)};
handle_method(#'channel.flow_ok'{}, _, #ch{flow = #flow{pending = none}}) ->
    rabbit_misc:protocol_error(
      command_invalid, "unsolicited channel.flow_ok", []);
handle_method(#'channel.flow_ok'{active = Active}, _, _State) ->
    rabbit_misc:protocol_error(
      command_invalid,
      "received channel.flow_ok{active=~w} has incorrect polarity", [Active]);

handle_method(_MethodRecord, _Content, _State) ->
    rabbit_misc:protocol_error(
      command_invalid, "unimplemented method", []).

%%----------------------------------------------------------------------------

flow_control(Active, State = #ch{flow = #flow{server = Flow, pending = none}})
  when Flow =:= not Active ->
    ok = clear_permission_cache(),
    noreply(issue_flow(Active, State));
flow_control(Active, State = #ch{flow = F}) ->
    noreply(State#ch{flow = F#flow{server = Active}}).

issue_flow(Active, State) ->
    ok = rabbit_writer:send_command(
           State#ch.writer_pid, #'channel.flow'{active = Active}),
    Ref = make_ref(),
    {ok, TRef} = timer:apply_after(?FLOW_OK_TIMEOUT, ?MODULE, flow_timeout,
                                   [self(), Ref]),
    State#ch{flow = #flow{server = Active, client = not Active,
                          pending = {Ref, TRef}}}.

binding_action(Fun, ExchangeNameBin, QueueNameBin, RoutingKey, Arguments,
               ReturnMethod, NoWait,
               State = #ch{virtual_host = VHostPath,
                           reader_pid   = ReaderPid}) ->
    %% FIXME: connection exception (!) on failure??
    %% (see rule named "failure" in spec-XML)
    %% FIXME: don't allow binding to internal exchanges -
    %% including the one named "" !
    QueueName = expand_queue_name_shortcut(QueueNameBin, State),
    check_write_permitted(QueueName, State),
    ActualRoutingKey = expand_routing_key_shortcut(QueueNameBin, RoutingKey,
                                                   State),
    ExchangeName = rabbit_misc:r(VHostPath, exchange, ExchangeNameBin),
    check_read_permitted(ExchangeName, State),
    case Fun(ExchangeName, QueueName, ActualRoutingKey, Arguments,
             fun (_X, Q) ->
                     try rabbit_amqqueue:check_exclusive_access(Q, ReaderPid)
                     catch exit:Reason -> {error, Reason}
                     end
             end) of
        {error, exchange_not_found} ->
            rabbit_misc:not_found(ExchangeName);
        {error, queue_not_found} ->
            rabbit_misc:not_found(QueueName);
        {error, exchange_and_queue_not_found} ->
            rabbit_misc:protocol_error(
              not_found, "no ~s and no ~s", [rabbit_misc:rs(ExchangeName),
                                             rabbit_misc:rs(QueueName)]);
        {error, binding_not_found} ->
            rabbit_misc:protocol_error(
              not_found, "no binding ~s between ~s and ~s",
              [RoutingKey, rabbit_misc:rs(ExchangeName),
               rabbit_misc:rs(QueueName)]);
        {error, #amqp_error{} = Error} ->
            rabbit_misc:protocol_error(Error);
        ok -> return_ok(State, NoWait, ReturnMethod)
    end.

basic_return(#basic_message{exchange_name = ExchangeName,
                            routing_key   = RoutingKey,
                            content       = Content},
             WriterPid, Reason) ->
    {_Close, ReplyCode, ReplyText} =
        rabbit_framing_amqp_0_9_1:lookup_amqp_exception(Reason),
    ok = rabbit_writer:send_command(
           WriterPid,
           #'basic.return'{reply_code  = ReplyCode,
                           reply_text  = ReplyText,
                           exchange    = ExchangeName#resource.name,
                           routing_key = RoutingKey},
           Content).

collect_acks(Q, 0, true) ->
    {Q, queue:new()};
collect_acks(Q, DeliveryTag, Multiple) ->
    collect_acks(queue:new(), queue:new(), Q, DeliveryTag, Multiple).

collect_acks(ToAcc, PrefixAcc, Q, DeliveryTag, Multiple) ->
    case queue:out(Q) of
        {{value, UnackedMsg = {CurrentDeliveryTag, _ConsumerTag, _Msg}},
         QTail} ->
            if CurrentDeliveryTag == DeliveryTag ->
                    {queue:in(UnackedMsg, ToAcc), queue:join(PrefixAcc, QTail)};
               Multiple ->
                    collect_acks(queue:in(UnackedMsg, ToAcc), PrefixAcc,
                                 QTail, DeliveryTag, Multiple);
               true ->
                    collect_acks(ToAcc, queue:in(UnackedMsg, PrefixAcc),
                                 QTail, DeliveryTag, Multiple)
            end;
        {empty, _} ->
            rabbit_misc:protocol_error(
              not_found, "unknown delivery tag ~w", [DeliveryTag])
    end.

add_tx_participants(MoreP, State = #ch{tx_participants = Participants}) ->
    State#ch{tx_participants = sets:union(Participants,
                                          sets:from_list(MoreP))}.

ack(TxnKey, UAQ) ->
    fold_per_queue(
      fun (QPid, MsgIds, L) ->
              ok = rabbit_amqqueue:ack(QPid, TxnKey, MsgIds, self()),
              [QPid | L]
      end, [], UAQ).

make_tx_id() -> rabbit_guid:guid().

new_tx(State) ->
    State#ch{transaction_id    = make_tx_id(),
             tx_participants   = sets:new(),
             uncommitted_ack_q = queue:new()}.

internal_commit(State = #ch{transaction_id = TxnKey,
                            tx_participants = Participants}) ->
    case rabbit_amqqueue:commit_all(sets:to_list(Participants),
                                    TxnKey, self()) of
        ok              -> ok = notify_limiter(State#ch.limiter_pid,
                                               State#ch.uncommitted_ack_q),
                           new_tx(State);
        {error, Errors} -> rabbit_misc:protocol_error(
                             internal_error, "commit failed: ~w", [Errors])
    end.

internal_rollback(State = #ch{transaction_id = TxnKey,
                              tx_participants = Participants,
                              uncommitted_ack_q = UAQ,
                              unacked_message_q = UAMQ}) ->
    ?LOGDEBUG("rollback ~p~n  - ~p acks uncommitted, ~p messages unacked~n",
              [self(),
               queue:len(UAQ),
               queue:len(UAMQ)]),
    ok = rabbit_amqqueue:rollback_all(sets:to_list(Participants),
                                      TxnKey, self()),
    NewUAMQ = queue:join(UAQ, UAMQ),
    new_tx(State#ch{unacked_message_q = NewUAMQ}).

rollback_and_notify(State = #ch{transaction_id = none}) ->
    notify_queues(State);
rollback_and_notify(State) ->
    notify_queues(internal_rollback(State)).

fold_per_queue(F, Acc0, UAQ) ->
    D = rabbit_misc:queue_fold(
          fun ({_DTag, _CTag,
                {_QName, QPid, MsgId, _Redelivered, _Message}}, D) ->
                  %% dict:append would avoid the lists:reverse in
                  %% handle_message({recover, true}, ...). However, it
                  %% is significantly slower when going beyond a few
                  %% thousand elements.
                  rabbit_misc:dict_cons(QPid, MsgId, D)
          end, dict:new(), UAQ),
    dict:fold(fun (QPid, MsgIds, Acc) -> F(QPid, MsgIds, Acc) end,
              Acc0, D).

start_limiter(State = #ch{unacked_message_q = UAMQ}) ->
    LPid = rabbit_limiter:start_link(self(), queue:len(UAMQ)),
    ok = limit_queues(LPid, State),
    LPid.

notify_queues(#ch{consumer_mapping = Consumers}) ->
    rabbit_amqqueue:notify_down_all(consumer_queues(Consumers), self()).

unlimit_queues(State) ->
    ok = limit_queues(undefined, State),
    undefined.

limit_queues(LPid, #ch{consumer_mapping = Consumers}) ->
    rabbit_amqqueue:limit_all(consumer_queues(Consumers), self(), LPid).

consumer_queues(Consumers) ->
    [QPid || QueueName <-
                 sets:to_list(
                   dict:fold(fun (_ConsumerTag, QueueName, S) ->
                                     sets:add_element(QueueName, S)
                             end, sets:new(), Consumers)),
             case rabbit_amqqueue:lookup(QueueName) of
                 {ok, Q} -> QPid = Q#amqqueue.pid, true;
                 %% queue has been deleted in the meantime
                 {error, not_found} -> QPid = none, false
             end].

%% tell the limiter about the number of acks that have been received
%% for messages delivered to subscribed consumers, but not acks for
%% messages sent in a response to a basic.get (identified by their
%% 'none' consumer tag)
notify_limiter(undefined, _Acked) ->
    ok;
notify_limiter(LimiterPid, Acked) ->
    case rabbit_misc:queue_fold(fun ({_, none, _}, Acc) -> Acc;
                                    ({_, _, _}, Acc)    -> Acc + 1
                                end, 0, Acked) of
        0     -> ok;
        Count -> rabbit_limiter:ack(LimiterPid, Count)
    end.

is_message_persistent(Content) ->
    case rabbit_basic:is_message_persistent(Content) of
        {invalid, Other} ->
            rabbit_log:warning("Unknown delivery mode ~p - "
                               "treating as 1, non-persistent~n",
                               [Other]),
            false;
        IsPersistent when is_boolean(IsPersistent) ->
            IsPersistent
    end.

lock_message(true, MsgStruct, State = #ch{unacked_message_q = UAMQ}) ->
    State#ch{unacked_message_q = queue:in(MsgStruct, UAMQ)};
lock_message(false, _MsgStruct, State) ->
    State.

internal_deliver(WriterPid, Notify, ConsumerTag, DeliveryTag,
                 {_QName, QPid, _MsgId, Redelivered,
                  #basic_message{exchange_name = ExchangeName,
                                 routing_key = RoutingKey,
                                 content = Content}}) ->
    M = #'basic.deliver'{consumer_tag = ConsumerTag,
                         delivery_tag = DeliveryTag,
                         redelivered = Redelivered,
                         exchange = ExchangeName#resource.name,
                         routing_key = RoutingKey},
    ok = case Notify of
             true  -> rabbit_writer:send_command_and_notify(
                        WriterPid, QPid, self(), M, Content);
             false -> rabbit_writer:send_command(WriterPid, M, Content)
         end.

terminate(#ch{writer_pid = WriterPid, limiter_pid = LimiterPid}) ->
    pg_local:leave(rabbit_channels, self()),
    rabbit_writer:shutdown(WriterPid),
    rabbit_limiter:shutdown(LimiterPid).

infos(Items, State) -> [{Item, i(Item, State)} || Item <- Items].

i(pid,            _)                                 -> self();
i(connection,     #ch{reader_pid       = ReaderPid}) -> ReaderPid;
i(number,         #ch{channel          = Channel})   -> Channel;
i(user,           #ch{username         = Username})  -> Username;
i(vhost,          #ch{virtual_host     = VHost})     -> VHost;
i(transactional,  #ch{transaction_id   = TxnKey})    -> TxnKey =/= none;
i(consumer_count, #ch{consumer_mapping = ConsumerMapping}) ->
    dict:size(ConsumerMapping);
i(messages_unacknowledged, #ch{unacked_message_q = UAMQ,
                               uncommitted_ack_q = UAQ}) ->
    queue:len(UAMQ) + queue:len(UAQ);
i(acks_uncommitted, #ch{uncommitted_ack_q = UAQ}) ->
    queue:len(UAQ);
i(prefetch_count, #ch{limiter_pid = LimiterPid}) ->
    rabbit_limiter:get_limit(LimiterPid);
i(Item, _) ->
    throw({bad_argument, Item}).<|MERGE_RESOLUTION|>--- conflicted
+++ resolved
@@ -483,11 +483,7 @@
                    Content),
             {noreply, State1#ch{next_tag = DeliveryTag + 1}};
         empty ->
-<<<<<<< HEAD
-            {reply, #'basic.get_empty'{deprecated_cluster_id = <<>>}, State}
-=======
             {reply, #'basic.get_empty'{}, State}
->>>>>>> 4ff838e7
     end;
 
 handle_method(#'basic.consume'{queue = QueueNameBin,
@@ -593,12 +589,7 @@
     {reply, #'basic.qos_ok'{}, State#ch{limiter_pid = LimiterPid2}};
 
 handle_method(#'basic.recover_async'{requeue = true},
-<<<<<<< HEAD
-              _, State = #ch{ transaction_id = none,
-                              unacked_message_q = UAMQ }) ->
-=======
               _, State = #ch{ unacked_message_q = UAMQ }) ->
->>>>>>> 4ff838e7
     ok = fold_per_queue(
            fun (QPid, MsgIds, ok) ->
                    %% The Qpid python test suite incorrectly assumes
@@ -613,12 +604,7 @@
     {noreply, State#ch{unacked_message_q = queue:new()}};
 
 handle_method(#'basic.recover_async'{requeue = false},
-<<<<<<< HEAD
-              _, State = #ch{ transaction_id = none,
-                              writer_pid = WriterPid,
-=======
               _, State = #ch{ writer_pid = WriterPid,
->>>>>>> 4ff838e7
                               unacked_message_q = UAMQ }) ->
     ok = rabbit_misc:queue_fold(
            fun ({_DeliveryTag, none, _Msg}, ok) ->
@@ -642,11 +628,6 @@
     %% variant of this method
     {noreply, State};
 
-<<<<<<< HEAD
-handle_method(#'basic.recover_async'{}, _, _State) ->
-    rabbit_misc:protocol_error(
-      not_allowed, "attempt to recover a transactional channel",[]);
-=======
 handle_method(#'basic.recover'{requeue = Requeue}, Content, State) ->
     {noreply, State2 = #ch{writer_pid = WriterPid}} =
         handle_method(#'basic.recover_async'{requeue = Requeue},
@@ -654,24 +635,13 @@
                       State),
     ok = rabbit_writer:send_command(WriterPid, #'basic.recover_ok'{}),
     {noreply, State2};
->>>>>>> 4ff838e7
-
-handle_method(#'basic.recover'{requeue = Requeue}, Content, State) ->
-    {noreply, State2 = #ch{writer_pid = WriterPid}} =
-        handle_method(#'basic.recover_async'{requeue = Requeue},
-                      Content,
-                      State),
-    ok = rabbit_writer:send_command(WriterPid, #'basic.recover_ok'{}),
-    {noreply, State2};
 
 handle_method(#'exchange.declare'{exchange = ExchangeNameBin,
                                   type = TypeNameBin,
                                   passive = false,
                                   durable = Durable,
-                                  %% 0-9-1: deprecated but we still support it
-                                  deprecated_auto_delete = AutoDelete,
-                                  %% 0-9-1: true not supported
-                                  deprecated_internal = false,
+                                  auto_delete = AutoDelete,
+                                  internal = false,
                                   nowait = NoWait,
                                   arguments = Args},
               _, State = #ch{ virtual_host = VHostPath }) ->
@@ -738,40 +708,7 @@
                 true  -> ReaderPid;
                 false -> none
             end,
-<<<<<<< HEAD
-    %% We use this in both branches, because queue_declare may yet return an
-    %% existing queue.
-    Finish = fun (#amqqueue{name = QueueName,
-                            durable = Durable1,
-                            auto_delete = AutoDelete1} = Q)
-                   when Durable =:= Durable1, AutoDelete =:= AutoDelete1 ->
-                     check_exclusive_access(Q, Owner, strict),
-                     check_configure_permitted(QueueName, State),
-                     %% We need to notify the reader within the channel
-                     %% process so that we can be sure there are no
-                     %% outstanding exclusive queues being declared as the
-                     %% connection shuts down.
-                     case Owner of
-                         none -> ok;
-                         _    -> ok = rabbit_reader_queue_collector:register_exclusive_queue(CollectorPid, Q)
-                     end,
-                     Q;
-                 %% non-equivalence trumps exclusivity arbitrarily
-                 (#amqqueue{name = QueueName}) ->
-                     rabbit_misc:protocol_error(
-                       channel_error,
-                       "parameters for ~s not equivalent",
-                       [rabbit_misc:rs(QueueName)])
-             end,
-    Q = case rabbit_amqqueue:with(
-               rabbit_misc:r(VHostPath, queue, QueueNameBin),
-               Finish) of
-            {error, not_found} ->
-                ActualNameBin =
-                    case QueueNameBin of
-=======
     ActualNameBin = case QueueNameBin of
->>>>>>> 4ff838e7
                         <<>>  -> rabbit_guid:binstring_guid("amq.gen");
                         Other -> check_name('queue', Other)
                     end,

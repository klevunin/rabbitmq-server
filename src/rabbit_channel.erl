%% The contents of this file are subject to the Mozilla Public License
%% Version 1.1 (the "License"); you may not use this file except in
%% compliance with the License. You may obtain a copy of the License
%% at http://www.mozilla.org/MPL/
%%
%% Software distributed under the License is distributed on an "AS IS"
%% basis, WITHOUT WARRANTY OF ANY KIND, either express or implied. See
%% the License for the specific language governing rights and
%% limitations under the License.
%%
%% The Original Code is RabbitMQ.
%%
%% The Initial Developer of the Original Code is VMware, Inc.
%% Copyright (c) 2007-2012 VMware, Inc.  All rights reserved.
%%

-module(rabbit_channel).
-include("rabbit_framing.hrl").
-include("rabbit.hrl").

-behaviour(gen_server2).

-export([start_link/10, do/2, do/3, do_flow/3, flush/1, shutdown/1]).
-export([send_command/2, deliver/4, flushed/2, confirm/2]).
-export([list/0, info_keys/0, info/1, info/2, info_all/0, info_all/1]).
-export([refresh_config_local/0, ready_for_close/1]).
-export([force_event_refresh/0]).

-export([init/1, terminate/2, code_change/3, handle_call/3, handle_cast/2,
         handle_info/2, handle_pre_hibernate/1, prioritise_call/3,
         prioritise_cast/2, prioritise_info/2, format_message_queue/2]).
%% Internal
-export([list_local/0]).

-record(ch, {state, protocol, channel, reader_pid, writer_pid, conn_pid,
             limiter, tx_status, next_tag, unacked_message_q,
             uncommitted_message_q, uncommitted_acks, uncommitted_nacks, user,
             virtual_host, most_recently_declared_queue, queue_monitors,
             consumer_mapping, blocking, queue_consumers, queue_collector_pid,
             stats_timer, confirm_enabled, publish_seqno, unconfirmed_mq,
             unconfirmed_qm, confirmed, client_properties, capabilities,
             trace_state}).

-define(MAX_PERMISSION_CACHE_SIZE, 12).

-define(STATISTICS_KEYS,
        [pid,
         transactional,
         confirm,
         consumer_count,
         messages_unacknowledged,
         messages_unconfirmed,
         messages_uncommitted,
         acks_uncommitted,
         prefetch_count,
         client_flow_blocked]).

-define(CREATION_EVENT_KEYS,
        [pid,
         connection,
         number,
         user,
         vhost]).

-define(INFO_KEYS, ?CREATION_EVENT_KEYS ++ ?STATISTICS_KEYS -- [pid]).

%%----------------------------------------------------------------------------

-ifdef(use_specs).

-export_type([channel_number/0]).

-type(channel_number() :: non_neg_integer()).

-spec(start_link/10 ::
        (channel_number(), pid(), pid(), pid(), rabbit_types:protocol(),
         rabbit_types:user(), rabbit_types:vhost(), rabbit_framing:amqp_table(),
         pid(), rabbit_limiter:token()) -> rabbit_types:ok_pid_or_error()).
-spec(do/2 :: (pid(), rabbit_framing:amqp_method_record()) -> 'ok').
-spec(do/3 :: (pid(), rabbit_framing:amqp_method_record(),
               rabbit_types:maybe(rabbit_types:content())) -> 'ok').
-spec(do_flow/3 :: (pid(), rabbit_framing:amqp_method_record(),
                    rabbit_types:maybe(rabbit_types:content())) -> 'ok').
-spec(flush/1 :: (pid()) -> 'ok').
-spec(shutdown/1 :: (pid()) -> 'ok').
-spec(send_command/2 :: (pid(), rabbit_framing:amqp_method_record()) -> 'ok').
-spec(deliver/4 ::
        (pid(), rabbit_types:ctag(), boolean(), rabbit_amqqueue:qmsg())
        -> 'ok').
-spec(flushed/2 :: (pid(), pid()) -> 'ok').
-spec(confirm/2 ::(pid(), [non_neg_integer()]) -> 'ok').
-spec(list/0 :: () -> [pid()]).
-spec(list_local/0 :: () -> [pid()]).
-spec(info_keys/0 :: () -> rabbit_types:info_keys()).
-spec(info/1 :: (pid()) -> rabbit_types:infos()).
-spec(info/2 :: (pid(), rabbit_types:info_keys()) -> rabbit_types:infos()).
-spec(info_all/0 :: () -> [rabbit_types:infos()]).
-spec(info_all/1 :: (rabbit_types:info_keys()) -> [rabbit_types:infos()]).
-spec(refresh_config_local/0 :: () -> 'ok').
-spec(ready_for_close/1 :: (pid()) -> 'ok').
-spec(force_event_refresh/0 :: () -> 'ok').

-endif.

%%----------------------------------------------------------------------------

start_link(Channel, ReaderPid, WriterPid, ConnPid, Protocol, User, VHost,
           ClientProperties, CollectorPid, Limiter) ->
    gen_server2:start_link(
      ?MODULE, [Channel, ReaderPid, WriterPid, ConnPid, Protocol, User,
                VHost, ClientProperties, CollectorPid, Limiter], []).

do(Pid, Method) ->
    do(Pid, Method, none).

do(Pid, Method, Content) ->
    gen_server2:cast(Pid, {method, Method, Content, noflow}).

do_flow(Pid, Method, Content) ->
    credit_flow:send(Pid),
    gen_server2:cast(Pid, {method, Method, Content, flow}).

flush(Pid) ->
    gen_server2:call(Pid, flush, infinity).

shutdown(Pid) ->
    gen_server2:cast(Pid, terminate).

send_command(Pid, Msg) ->
    gen_server2:cast(Pid,  {command, Msg}).

deliver(Pid, ConsumerTag, AckRequired, Msg) ->
    gen_server2:cast(Pid, {deliver, ConsumerTag, AckRequired, Msg}).

flushed(Pid, QPid) ->
    gen_server2:cast(Pid, {flushed, QPid}).

confirm(Pid, MsgSeqNos) ->
    gen_server2:cast(Pid, {confirm, MsgSeqNos, self()}).

list() ->
    rabbit_misc:append_rpc_all_nodes(rabbit_mnesia:running_clustered_nodes(),
                                     rabbit_channel, list_local, []).

list_local() ->
    pg_local:get_members(rabbit_channels).

info_keys() -> ?INFO_KEYS.

info(Pid) ->
    gen_server2:call(Pid, info, infinity).

info(Pid, Items) ->
    case gen_server2:call(Pid, {info, Items}, infinity) of
        {ok, Res}      -> Res;
        {error, Error} -> throw(Error)
    end.

info_all() ->
    rabbit_misc:filter_exit_map(fun (C) -> info(C) end, list()).

info_all(Items) ->
    rabbit_misc:filter_exit_map(fun (C) -> info(C, Items) end, list()).

refresh_config_local() ->
    rabbit_misc:upmap(
      fun (C) -> gen_server2:call(C, refresh_config) end, list_local()),
    ok.

ready_for_close(Pid) ->
    gen_server2:cast(Pid, ready_for_close).

force_event_refresh() ->
    [gen_server2:cast(C, force_event_refresh) || C <- list()],
    ok.

%%---------------------------------------------------------------------------

init([Channel, ReaderPid, WriterPid, ConnPid, Protocol, User, VHost,
      ClientProperties, CollectorPid, Limiter]) ->
    process_flag(trap_exit, true),
    ok = pg_local:join(rabbit_channels, self()),
    Capabilities =
        case rabbit_misc:table_lookup(ClientProperties, <<"capabilities">>) of
            {table, Capabilities1} -> Capabilities1;
            _                      -> []
        end,
    State = #ch{state                   = starting,
                protocol                = Protocol,
                channel                 = Channel,
                reader_pid              = ReaderPid,
                writer_pid              = WriterPid,
                conn_pid                = ConnPid,
                limiter                 = Limiter,
                tx_status               = none,
                next_tag                = 1,
                unacked_message_q       = queue:new(),
                uncommitted_message_q   = queue:new(),
                uncommitted_acks        = [],
                uncommitted_nacks       = [],
                user                    = User,
                virtual_host            = VHost,
                most_recently_declared_queue = <<>>,
                queue_monitors          = sets:new(),
                consumer_mapping        = dict:new(),
                blocking                = sets:new(),
                queue_consumers         = dict:new(),
                queue_collector_pid     = CollectorPid,
                confirm_enabled         = false,
                publish_seqno           = 1,
                unconfirmed_mq          = gb_trees:empty(),
                unconfirmed_qm          = gb_trees:empty(),
                confirmed               = [],
                client_properties       = ClientProperties,
                capabilities            = Capabilities,
                trace_state             = rabbit_trace:init(
                                            VHost, User, ClientProperties)},
    State1 = rabbit_event:init_stats_timer(State, #ch.stats_timer),
    rabbit_event:notify(channel_created, infos(?CREATION_EVENT_KEYS, State1)),
    rabbit_event:if_enabled(State1, #ch.stats_timer,
                            fun() -> emit_stats(State1) end),
    {ok, State1, hibernate,
     {backoff, ?HIBERNATE_AFTER_MIN, ?HIBERNATE_AFTER_MIN, ?DESIRED_HIBERNATE}}.

prioritise_call(Msg, _From, _State) ->
    case Msg of
        info           -> 9;
        {info, _Items} -> 9;
        _              -> 0
    end.

prioritise_cast(Msg, _State) ->
    case Msg of
        {confirm, _MsgSeqNos, _QPid} -> 5;
        _                            -> 0
    end.

prioritise_info(Msg, _State) ->
    case Msg of
        emit_stats                   -> 7;
        _                            -> 0
    end.

handle_call(flush, _From, State) ->
    reply(ok, State);

handle_call(info, _From, State) ->
    reply(infos(?INFO_KEYS, State), State);

handle_call({info, Items}, _From, State) ->
    try
        reply({ok, infos(Items, State)}, State)
    catch Error -> reply({error, Error}, State)
    end;

handle_call(refresh_config, _From,
            State = #ch{virtual_host      = VHost,
                        user              = User,
                        client_properties = ClientProperties}) ->
    reply(ok, State#ch{trace_state = rabbit_trace:init(
                                       VHost, User, ClientProperties)});

handle_call(_Request, _From, State) ->
    noreply(State).

<<<<<<< HEAD
handle_cast({method, Method, Content, Flow},
            State = #ch{reader_pid = Reader}) ->
    case Flow of
        flow   -> credit_flow:ack(Reader);
        noflow -> ok
    end,
=======
handle_cast({method, Method, Content}, State = #ch{trace_state = TraceState}) ->
    rabbit_trace:tap_trace_method_in(self(), Method, TraceState),
>>>>>>> ff644ae1
    try handle_method(Method, Content, State) of
        {reply, Reply, NewState} ->
            ok = write_command(NewState, Reply),
            noreply(NewState);
        {noreply, NewState} ->
            noreply(NewState);
        stop ->
            {stop, normal, State}
    catch
        exit:Reason = #amqp_error{} ->
            MethodName = rabbit_misc:method_record_type(Method),
            send_exception(Reason#amqp_error{method = MethodName}, State);
        _:Reason ->
            {stop, {Reason, erlang:get_stacktrace()}, State}
    end;

handle_cast({flushed, QPid}, State) ->
    {noreply, queue_blocked(QPid, State), hibernate};

handle_cast(ready_for_close, State = #ch{state = closing}) ->
    ok = write_command_sync(State, #'channel.close_ok'{}),
    {stop, normal, State};

handle_cast(terminate, State) ->
    {stop, normal, State};

handle_cast({command, #'basic.consume_ok'{consumer_tag = ConsumerTag} = Msg},
            State) ->
    ok = write_command(State, Msg),
    noreply(consumer_monitor(ConsumerTag, State));

handle_cast({command, Msg}, State) ->
    ok = write_command(State, Msg),
    noreply(State);

handle_cast({deliver, ConsumerTag, AckRequired,
             Msg = {_QName, QPid, _MsgId, Redelivered,
                    #basic_message{exchange_name = ExchangeName,
<<<<<<< HEAD
                                   routing_keys  = [RoutingKey | _CcRoutes],
                                   content       = Content}}},
            State = #ch{writer_pid = WriterPid,
                        next_tag   = DeliveryTag}) ->
    ok = rabbit_writer:send_command_and_notify(
           WriterPid, QPid, self(),
           #'basic.deliver'{consumer_tag = ConsumerTag,
                            delivery_tag = DeliveryTag,
                            redelivered  = Redelivered,
                            exchange     = ExchangeName#resource.name,
                            routing_key  = RoutingKey},
           Content),
    noreply(record_sent(ConsumerTag, AckRequired, Msg, State));
=======
                                   routing_keys = [RoutingKey | _CcRoutes],
                                   content = Content}}},
            State = #ch{next_tag    = DeliveryTag,
                        trace_state = TraceState}) ->
    State1 = lock_message(AckRequired,
                          ack_record(DeliveryTag, ConsumerTag, Msg),
                          State),

    M = #'basic.deliver'{consumer_tag = ConsumerTag,
                         delivery_tag = DeliveryTag,
                         redelivered = Redelivered,
                         exchange = ExchangeName#resource.name,
                         routing_key = RoutingKey},
    write_command_and_notify(State, QPid, self(), M, Content),
    State2 = maybe_incr_stats([{QPid, 1}], case AckRequired of
                                               true  -> deliver;
                                               false -> deliver_no_ack
                                           end, State1),
    State3 = maybe_incr_redeliver_stats(Redelivered, QPid, State2),
    rabbit_trace:tap_trace_out(Msg, TraceState),
    noreply(State3#ch{next_tag = DeliveryTag + 1});

>>>>>>> ff644ae1

handle_cast(force_event_refresh, State) ->
    rabbit_event:notify(channel_created, infos(?CREATION_EVENT_KEYS, State)),
    noreply(State);
handle_cast({confirm, MsgSeqNos, From}, State) ->
    State1 = #ch{confirmed = C} = confirm(MsgSeqNos, From, State),
    noreply([send_confirms], State1, case C of [] -> hibernate; _ -> 0 end).

handle_info({bump_credit, Msg}, State) ->
    credit_flow:handle_bump_msg(Msg),
    noreply(State);

handle_info(timeout, State) ->
    noreply(State);

handle_info(emit_stats, State) ->
    emit_stats(State),
    noreply([ensure_stats_timer],
            rabbit_event:reset_stats_timer(State, #ch.stats_timer));

handle_info({'DOWN', _MRef, process, QPid, Reason}, State) ->
    State1 = handle_publishing_queue_down(QPid, Reason, State),
    State2 = queue_blocked(QPid, State1),
    State3 = handle_consuming_queue_down(QPid, State2),
    credit_flow:peer_down(QPid),
    erase_queue_stats(QPid),
    noreply(State3#ch{queue_monitors =
                          sets:del_element(QPid, State3#ch.queue_monitors)});

handle_info({'EXIT', _Pid, Reason}, State) ->
    {stop, Reason, State}.

handle_pre_hibernate(State) ->
    ok = clear_permission_cache(),
    rabbit_event:if_enabled(
      State, #ch.stats_timer,
      fun () -> emit_stats(State, [{idle_since, now()}]) end),
    {hibernate, rabbit_event:stop_stats_timer(State, #ch.stats_timer)}.

terminate(Reason, State) ->
    {Res, _State1} = notify_queues(State),
    case Reason of
        normal            -> ok = Res;
        shutdown          -> ok = Res;
        {shutdown, _Term} -> ok = Res;
        _                 -> ok
    end,
    pg_local:leave(rabbit_channels, self()),
    rabbit_event:notify(channel_closed, [{pid, self()}]).

code_change(_OldVsn, State, _Extra) ->
    {ok, State}.

format_message_queue(Opt, MQ) -> rabbit_misc:format_message_queue(Opt, MQ).

%%---------------------------------------------------------------------------

reply(Reply, NewState) -> reply(Reply, [], NewState).

reply(Reply, Mask, NewState) -> reply(Reply, Mask, NewState, hibernate).

reply(Reply, Mask, NewState, Timeout) ->
    {reply, Reply, next_state(Mask, NewState), Timeout}.

noreply(NewState) -> noreply([], NewState).

noreply(Mask, NewState) -> noreply(Mask, NewState, hibernate).

noreply(Mask, NewState, Timeout) ->
    {noreply, next_state(Mask, NewState), Timeout}.

-define(MASKED_CALL(Fun, Mask, State),
        case lists:member(Fun, Mask) of
            true  -> State;
            false -> Fun(State)
        end).

next_state(Mask, State) ->
    State1 = ?MASKED_CALL(ensure_stats_timer, Mask, State),
    State2 = ?MASKED_CALL(send_confirms,      Mask, State1),
    State2.

ensure_stats_timer(State) ->
    rabbit_event:ensure_stats_timer(State, #ch.stats_timer, emit_stats).

return_ok(State, true, _Msg)  -> {noreply, State};
return_ok(State, false, Msg)  -> {reply, Msg, State}.

ok_msg(true, _Msg) -> undefined;
ok_msg(false, Msg) -> Msg.

send_exception(Reason, State = #ch{protocol   = Protocol,
                                   channel    = Channel,
                                   reader_pid = ReaderPid,
                                   conn_pid   = ConnPid}) ->
    {CloseChannel, CloseMethod} =
        rabbit_binary_generator:map_exception(Channel, Reason, Protocol),
    rabbit_log:error("connection ~p, channel ~p - error:~n~p~n",
                     [ConnPid, Channel, Reason]),
    %% something bad's happened: notify_queues may not be 'ok'
    {_Result, State1} = notify_queues(State),
    case CloseChannel of
        Channel -> ok = write_command(State, CloseMethod),
                   {noreply, State1};
        _       -> ReaderPid ! {channel_exit, Channel, Reason},
                   {stop, normal, State1}
    end.

return_queue_declare_ok(#resource{name = ActualName},
                        NoWait, MessageCount, ConsumerCount, State) ->
    return_ok(State#ch{most_recently_declared_queue = ActualName}, NoWait,
              #'queue.declare_ok'{queue          = ActualName,
                                  message_count  = MessageCount,
                                  consumer_count = ConsumerCount}).

check_resource_access(User, Resource, Perm) ->
    V = {Resource, Perm},
    Cache = case get(permission_cache) of
                undefined -> [];
                Other     -> Other
            end,
    CacheTail =
        case lists:member(V, Cache) of
            true  -> lists:delete(V, Cache);
            false -> ok = rabbit_access_control:check_resource_access(
                            User, Resource, Perm),
                     lists:sublist(Cache, ?MAX_PERMISSION_CACHE_SIZE - 1)
        end,
    put(permission_cache, [V | CacheTail]),
    ok.

clear_permission_cache() ->
    erase(permission_cache),
    ok.

check_configure_permitted(Resource, #ch{user = User}) ->
    check_resource_access(User, Resource, configure).

check_write_permitted(Resource, #ch{user = User}) ->
    check_resource_access(User, Resource, write).

check_read_permitted(Resource, #ch{user = User}) ->
    check_resource_access(User, Resource, read).

check_user_id_header(#'P_basic'{user_id = undefined}, _) ->
    ok;
check_user_id_header(#'P_basic'{user_id = Username},
                     #ch{user = #user{username = Username}}) ->
    ok;
check_user_id_header(#'P_basic'{user_id = Claimed},
                     #ch{user = #user{username = Actual}}) ->
    rabbit_misc:protocol_error(
      precondition_failed, "user_id property set to '~s' but "
      "authenticated user was '~s'", [Claimed, Actual]).

check_internal_exchange(#exchange{name = Name, internal = true}) ->
    rabbit_misc:protocol_error(access_refused,
                               "cannot publish to internal ~s",
                               [rabbit_misc:rs(Name)]);
check_internal_exchange(_) ->
    ok.

expand_queue_name_shortcut(<<>>, #ch{most_recently_declared_queue = <<>>}) ->
    rabbit_misc:protocol_error(
      not_found, "no previously declared queue", []);
expand_queue_name_shortcut(<<>>, #ch{virtual_host = VHostPath,
                                     most_recently_declared_queue = MRDQ}) ->
    rabbit_misc:r(VHostPath, queue, MRDQ);
expand_queue_name_shortcut(QueueNameBin, #ch{virtual_host = VHostPath}) ->
    rabbit_misc:r(VHostPath, queue, QueueNameBin).

expand_routing_key_shortcut(<<>>, <<>>,
                            #ch{most_recently_declared_queue = <<>>}) ->
    rabbit_misc:protocol_error(
      not_found, "no previously declared queue", []);
expand_routing_key_shortcut(<<>>, <<>>,
                            #ch{most_recently_declared_queue = MRDQ}) ->
    MRDQ;
expand_routing_key_shortcut(_QueueNameBin, RoutingKey, _State) ->
    RoutingKey.

expand_binding(queue, DestinationNameBin, RoutingKey, State) ->
    {expand_queue_name_shortcut(DestinationNameBin, State),
     expand_routing_key_shortcut(DestinationNameBin, RoutingKey, State)};
expand_binding(exchange, DestinationNameBin, RoutingKey, State) ->
    {rabbit_misc:r(State#ch.virtual_host, exchange, DestinationNameBin),
     RoutingKey}.

check_not_default_exchange(#resource{kind = exchange, name = <<"">>}) ->
    rabbit_misc:protocol_error(
      access_refused, "operation not permitted on the default exchange", []);
check_not_default_exchange(_) ->
    ok.

%% check that an exchange/queue name does not contain the reserved
%% "amq."  prefix.
%%
%% One, quite reasonable, interpretation of the spec, taken by the
%% QPid M1 Java client, is that the exclusion of "amq." prefixed names
%% only applies on actual creation, and not in the cases where the
%% entity already exists. This is how we use this function in the code
%% below. However, AMQP JIRA 123 changes that in 0-10, and possibly
%% 0-9SP1, making it illegal to attempt to declare an exchange/queue
%% with an amq.* name when passive=false. So this will need
%% revisiting.
%%
%% TODO: enforce other constraints on name. See AMQP JIRA 69.
check_name(Kind, NameBin = <<"amq.", _/binary>>) ->
    rabbit_misc:protocol_error(
      access_refused,
      "~s name '~s' contains reserved prefix 'amq.*'",[Kind, NameBin]);
check_name(_Kind, NameBin) ->
    NameBin.

queue_blocked(QPid, State = #ch{blocking = Blocking}) ->
    case sets:is_element(QPid, Blocking) of
        false -> State;
        true  -> Blocking1 = sets:del_element(QPid, Blocking),
                 ok = case sets:size(Blocking1) of
                          0 -> write_command(
                                 State, #'channel.flow_ok'{active = false});
                          _ -> ok
                      end,
                 State#ch{blocking = Blocking1}
    end.

record_confirm(undefined, _, State) ->
    State;
record_confirm(MsgSeqNo, XName, State) ->
    record_confirms([{MsgSeqNo, XName}], State).

record_confirms([], State) ->
    State;
record_confirms(MXs, State = #ch{confirmed = C}) ->
    State#ch{confirmed = [MXs | C]}.

confirm([], _QPid, State) ->
    State;
confirm(MsgSeqNos, QPid, State) ->
    {MXs, State1} = process_confirms(MsgSeqNos, QPid, false, State),
    record_confirms(MXs, State1).

process_confirms(MsgSeqNos, QPid, Nack, State) ->
    lists:foldl(
      fun(MsgSeqNo, {_MXs, _State = #ch{unconfirmed_mq = UMQ0}} = Acc) ->
              case gb_trees:lookup(MsgSeqNo, UMQ0) of
                  {value, XQ} -> remove_unconfirmed(MsgSeqNo, QPid, XQ,
                                                    Acc, Nack);
                  none        -> Acc
              end
      end, {[], State}, MsgSeqNos).

remove_unconfirmed(MsgSeqNo, QPid, {XName, Qs},
                   {MXs, State = #ch{unconfirmed_mq = UMQ,
                                     unconfirmed_qm = UQM}},
                   Nack) ->
    State1 = case gb_trees:lookup(QPid, UQM) of
                 {value, MsgSeqNos} ->
                     MsgSeqNos1 = gb_sets:delete(MsgSeqNo, MsgSeqNos),
                     case gb_sets:is_empty(MsgSeqNos1) of
                         true  -> UQM1 = gb_trees:delete(QPid, UQM),
                                  State#ch{unconfirmed_qm = UQM1};
                         false -> UQM1 = gb_trees:update(QPid, MsgSeqNos1, UQM),
                                  State#ch{unconfirmed_qm = UQM1}
                     end;
                 none ->
                     State
             end,
    Qs1 = gb_sets:del_element(QPid, Qs),
    %% If QPid somehow died initiating a nack, clear the message from
    %% internal data-structures.  Also, cleanup empty entries.
    case (Nack orelse gb_sets:is_empty(Qs1)) of
        true  -> UMQ1 = gb_trees:delete(MsgSeqNo, UMQ),
                 {[{MsgSeqNo, XName} | MXs], State1#ch{unconfirmed_mq = UMQ1}};
        false -> UMQ1 = gb_trees:update(MsgSeqNo, {XName, Qs1}, UMQ),
                 {MXs, State1#ch{unconfirmed_mq = UMQ1}}
    end.

handle_method(#'channel.open'{}, _, State = #ch{state = starting}) ->
    {reply, #'channel.open_ok'{}, State#ch{state = running}};

handle_method(#'channel.open'{}, _, _State) ->
    rabbit_misc:protocol_error(
      command_invalid, "second 'channel.open' seen", []);

handle_method(_Method, _, #ch{state = starting}) ->
    rabbit_misc:protocol_error(channel_error, "expected 'channel.open'", []);

handle_method(#'channel.close_ok'{}, _, #ch{state = closing}) ->
    stop;

handle_method(#'channel.close'{}, _, State = #ch{state = closing}) ->
    {reply, #'channel.close_ok'{}, State};

handle_method(_Method, _, State = #ch{state = closing}) ->
    {noreply, State};

handle_method(#'channel.close'{}, _, State = #ch{reader_pid = ReaderPid}) ->
    {ok, State1} = notify_queues(State),
    ReaderPid ! {channel_closing, self()},
    {noreply, State1};

%% Even though the spec prohibits the client from sending commands
%% while waiting for the reply to a synchronous command, we generally
%% do allow this...except in the case of a pending tx.commit, where
%% it could wreak havoc.
handle_method(_Method, _, #ch{tx_status = TxStatus})
  when TxStatus =/= none andalso TxStatus =/= in_progress ->
    rabbit_misc:protocol_error(
      channel_error, "unexpected command while processing 'tx.commit'", []);

handle_method(#'access.request'{},_, State) ->
    {reply, #'access.request_ok'{ticket = 1}, State};

handle_method(#'basic.publish'{exchange    = ExchangeNameBin,
                               routing_key = RoutingKey,
                               mandatory   = Mandatory,
                               immediate   = Immediate},
              Content, State = #ch{virtual_host    = VHostPath,
                                   tx_status       = TxStatus,
                                   confirm_enabled = ConfirmEnabled,
                                   trace_state     = TraceState}) ->
    ExchangeName = rabbit_misc:r(VHostPath, exchange, ExchangeNameBin),
    check_write_permitted(ExchangeName, State),
    Exchange = rabbit_exchange:lookup_or_die(ExchangeName),
    check_internal_exchange(Exchange),
    %% We decode the content's properties here because we're almost
    %% certain to want to look at delivery-mode and priority.
    DecodedContent = rabbit_binary_parser:ensure_content_decoded(Content),
    check_user_id_header(DecodedContent#content.properties, State),
    {MsgSeqNo, State1} =
        case {TxStatus, ConfirmEnabled} of
            {none, false} -> {undefined, State};
            {_, _}        -> SeqNo = State#ch.publish_seqno,
                             {SeqNo, State#ch{publish_seqno = SeqNo + 1}}
        end,
    case rabbit_basic:message(ExchangeName, RoutingKey, DecodedContent) of
        {ok, Message} ->
            rabbit_trace:tap_trace_in(Message, TraceState),
            Delivery = rabbit_basic:delivery(Mandatory, Immediate, Message,
                                             MsgSeqNo),
            QNames = rabbit_exchange:route(Exchange, Delivery),
            {noreply,
             case TxStatus of
                 none        -> deliver_to_queues({Delivery, QNames}, State1);
                 in_progress -> TMQ = State1#ch.uncommitted_message_q,
                                NewTMQ = queue:in({Delivery, QNames}, TMQ),
                                State1#ch{uncommitted_message_q = NewTMQ}
             end};
        {error, Reason} ->
            rabbit_misc:protocol_error(precondition_failed,
                                       "invalid message: ~p", [Reason])
    end;

handle_method(#'basic.nack'{delivery_tag = DeliveryTag,
                            multiple     = Multiple,
                            requeue      = Requeue},
              _, State) ->
    reject(DeliveryTag, Requeue, Multiple, State);

handle_method(#'basic.ack'{delivery_tag = DeliveryTag,
                           multiple = Multiple},
              _, State = #ch{unacked_message_q = UAMQ, tx_status = TxStatus}) ->
    {Acked, Remaining} = collect_acks(UAMQ, DeliveryTag, Multiple),
    State1 = State#ch{unacked_message_q = Remaining},
    {noreply,
     case TxStatus of
         none        -> ack(Acked, State1),
                        State1;
         in_progress -> State1#ch{uncommitted_acks =
                                      Acked ++ State1#ch.uncommitted_acks}
     end};

handle_method(#'basic.get'{queue = QueueNameBin,
                           no_ack = NoAck},
<<<<<<< HEAD
              _, State = #ch{writer_pid = WriterPid,
                             conn_pid   = ConnPid,
                             next_tag   = DeliveryTag}) ->
=======
              _, State = #ch{conn_pid    = ConnPid,
                             next_tag    = DeliveryTag,
                             trace_state = TraceState}) ->
>>>>>>> ff644ae1
    QueueName = expand_queue_name_shortcut(QueueNameBin, State),
    check_read_permitted(QueueName, State),
    case rabbit_amqqueue:with_exclusive_access_or_die(
           QueueName, ConnPid,
           fun (Q) -> rabbit_amqqueue:basic_get(Q, self(), NoAck) end) of
        {ok, MessageCount,
         Msg = {_QName, _QPid, _MsgId, Redelivered,
                #basic_message{exchange_name = ExchangeName,
<<<<<<< HEAD
                               routing_keys  = [RoutingKey | _CcRoutes],
                               content       = Content}}} ->
            ok = rabbit_writer:send_command(
                   WriterPid,
                   #'basic.get_ok'{delivery_tag  = DeliveryTag,
                                   redelivered   = Redelivered,
                                   exchange      = ExchangeName#resource.name,
                                   routing_key   = RoutingKey,
=======
                               routing_keys = [RoutingKey | _CcRoutes],
                               content = Content}}} ->
            State1 = lock_message(not(NoAck),
                                  ack_record(DeliveryTag, none, Msg),
                                  State),
            State2 = maybe_incr_stats([{QPid, 1}], case NoAck of
                                                       true  -> get_no_ack;
                                                       false -> get
                                                   end, State1),
            State3 = maybe_incr_redeliver_stats(Redelivered, QPid, State2),
            rabbit_trace:tap_trace_out(Msg, TraceState),
            ok = write_command(
                   State,
                   #'basic.get_ok'{delivery_tag = DeliveryTag,
                                   redelivered = Redelivered,
                                   exchange = ExchangeName#resource.name,
                                   routing_key = RoutingKey,
>>>>>>> ff644ae1
                                   message_count = MessageCount},
                   Content),
            {noreply, record_sent(none, not(NoAck), Msg, State)};
        empty ->
            {reply, #'basic.get_empty'{}, State}
    end;

handle_method(#'basic.consume'{queue        = QueueNameBin,
                               consumer_tag = ConsumerTag,
                               no_local     = _, % FIXME: implement
                               no_ack       = NoAck,
                               exclusive    = ExclusiveConsume,
                               nowait       = NoWait},
              _, State = #ch{conn_pid          = ConnPid,
                             limiter           = Limiter,
                             consumer_mapping  = ConsumerMapping}) ->
    case dict:find(ConsumerTag, ConsumerMapping) of
        error ->
            QueueName = expand_queue_name_shortcut(QueueNameBin, State),
            check_read_permitted(QueueName, State),
            ActualConsumerTag =
                case ConsumerTag of
                    <<>>  -> rabbit_guid:binary(rabbit_guid:gen_secure(),
                                                "amq.ctag");
                    Other -> Other
                end,

            %% We get the queue process to send the consume_ok on our
            %% behalf. This is for symmetry with basic.cancel - see
            %% the comment in that method for why.
            case rabbit_amqqueue:with_exclusive_access_or_die(
                   QueueName, ConnPid,
                   fun (Q) ->
                           {rabbit_amqqueue:basic_consume(
                              Q, NoAck, self(), Limiter,
                              ActualConsumerTag, ExclusiveConsume,
                              ok_msg(NoWait, #'basic.consume_ok'{
                                       consumer_tag = ActualConsumerTag})),
                            Q}
                   end) of
                {ok, Q} ->
                    State1 = State#ch{consumer_mapping =
                                          dict:store(ActualConsumerTag, Q,
                                                     ConsumerMapping)},
                    {noreply,
                     case NoWait of
                         true  -> consumer_monitor(ActualConsumerTag, State1);
                         false -> State1
                     end};
                {{error, exclusive_consume_unavailable}, _Q} ->
                    rabbit_misc:protocol_error(
                      access_refused, "~s in exclusive use",
                      [rabbit_misc:rs(QueueName)])
            end;
        {ok, _} ->
            %% Attempted reuse of consumer tag.
            rabbit_misc:protocol_error(
              not_allowed, "attempt to reuse consumer tag '~s'", [ConsumerTag])
    end;

handle_method(#'basic.cancel'{consumer_tag = ConsumerTag,
                              nowait = NoWait},
              _, State = #ch{consumer_mapping = ConsumerMapping,
                             queue_consumers  = QCons}) ->
    OkMsg = #'basic.cancel_ok'{consumer_tag = ConsumerTag},
    case dict:find(ConsumerTag, ConsumerMapping) of
        error ->
            %% Spec requires we ignore this situation.
            return_ok(State, NoWait, OkMsg);
        {ok, Q = #amqqueue{pid = QPid}} ->
            ConsumerMapping1 = dict:erase(ConsumerTag, ConsumerMapping),
            QCons1 =
                case dict:find(QPid, QCons) of
                    error       -> QCons;
                    {ok, CTags} -> CTags1 = gb_sets:delete(ConsumerTag, CTags),
                                   case gb_sets:is_empty(CTags1) of
                                       true  -> dict:erase(QPid, QCons);
                                       false -> dict:store(QPid, CTags1, QCons)
                                   end
                end,
            NewState = State#ch{consumer_mapping = ConsumerMapping1,
                                queue_consumers  = QCons1},
            %% In order to ensure that no more messages are sent to
            %% the consumer after the cancel_ok has been sent, we get
            %% the queue process to send the cancel_ok on our
            %% behalf. If we were sending the cancel_ok ourselves it
            %% might overtake a message sent previously by the queue.
            case rabbit_misc:with_exit_handler(
                   fun () -> {error, not_found} end,
                   fun () ->
                           rabbit_amqqueue:basic_cancel(
                             Q, self(), ConsumerTag,
                             ok_msg(NoWait, #'basic.cancel_ok'{
                                      consumer_tag = ConsumerTag}))
                   end) of
                ok ->
                    {noreply, NewState};
                {error, not_found} ->
                    %% Spec requires we ignore this situation.
                    return_ok(NewState, NoWait, OkMsg)
            end
    end;

handle_method(#'basic.qos'{global = true}, _, _State) ->
    rabbit_misc:protocol_error(not_implemented, "global=true", []);

handle_method(#'basic.qos'{prefetch_size = Size}, _, _State) when Size /= 0 ->
    rabbit_misc:protocol_error(not_implemented,
                               "prefetch_size!=0 (~w)", [Size]);

handle_method(#'basic.qos'{prefetch_count = PrefetchCount}, _,
              State = #ch{limiter = Limiter}) ->
    Limiter1 = case {rabbit_limiter:is_enabled(Limiter), PrefetchCount} of
                   {false, 0} -> Limiter;
                   {false, _} -> enable_limiter(State);
                   {_, _}     -> Limiter
               end,
    Limiter3 = case rabbit_limiter:limit(Limiter1, PrefetchCount) of
                   ok                   -> Limiter1;
                   {disabled, Limiter2} -> ok = limit_queues(Limiter2, State),
                                           Limiter2
               end,
    {reply, #'basic.qos_ok'{}, State#ch{limiter = Limiter3}};

handle_method(#'basic.recover_async'{requeue = true},
              _, State = #ch{unacked_message_q = UAMQ,
                             limiter = Limiter}) ->
    OkFun = fun () -> ok end,
    UAMQL = queue:to_list(UAMQ),
    ok = fold_per_queue(
           fun (QPid, MsgIds, ok) ->
                   rabbit_misc:with_exit_handler(
                     OkFun, fun () ->
                                    rabbit_amqqueue:requeue(
                                      QPid, MsgIds, self())
                            end)
           end, ok, UAMQL),
    ok = notify_limiter(Limiter, UAMQL),
    %% No answer required - basic.recover is the newer, synchronous
    %% variant of this method
    {noreply, State#ch{unacked_message_q = queue:new()}};

handle_method(#'basic.recover_async'{requeue = false}, _, _State) ->
    rabbit_misc:protocol_error(not_implemented, "requeue=false", []);

handle_method(#'basic.recover'{requeue = Requeue}, Content, State) ->
    {noreply, State2} =
        handle_method(#'basic.recover_async'{requeue = Requeue},
                      Content,
                      State),
    ok = write_command(State2, #'basic.recover_ok'{}),
    {noreply, State2};

handle_method(#'basic.reject'{delivery_tag = DeliveryTag,
                              requeue = Requeue},
              _, State) ->
    reject(DeliveryTag, Requeue, false, State);

handle_method(#'exchange.declare'{exchange = ExchangeNameBin,
                                  type = TypeNameBin,
                                  passive = false,
                                  durable = Durable,
                                  auto_delete = AutoDelete,
                                  internal = Internal,
                                  nowait = NoWait,
                                  arguments = Args},
              _, State = #ch{virtual_host = VHostPath}) ->
    CheckedType = rabbit_exchange:check_type(TypeNameBin),
    ExchangeName = rabbit_misc:r(VHostPath, exchange, ExchangeNameBin),
    check_not_default_exchange(ExchangeName),
    check_configure_permitted(ExchangeName, State),
    X = case rabbit_exchange:lookup(ExchangeName) of
            {ok, FoundX} -> FoundX;
            {error, not_found} ->
                check_name('exchange', ExchangeNameBin),
                case rabbit_misc:r_arg(VHostPath, exchange, Args,
                                       <<"alternate-exchange">>) of
                    undefined -> ok;
                    AName     -> check_read_permitted(ExchangeName, State),
                                 check_write_permitted(AName, State),
                                 ok
                end,
                rabbit_exchange:declare(ExchangeName,
                                        CheckedType,
                                        Durable,
                                        AutoDelete,
                                        Internal,
                                        Args)
        end,
    ok = rabbit_exchange:assert_equivalence(X, CheckedType, Durable,
                                            AutoDelete, Internal, Args),
    return_ok(State, NoWait, #'exchange.declare_ok'{});

handle_method(#'exchange.declare'{exchange = ExchangeNameBin,
                                  passive = true,
                                  nowait = NoWait},
              _, State = #ch{virtual_host = VHostPath}) ->
    ExchangeName = rabbit_misc:r(VHostPath, exchange, ExchangeNameBin),
    check_not_default_exchange(ExchangeName),
    _ = rabbit_exchange:lookup_or_die(ExchangeName),
    return_ok(State, NoWait, #'exchange.declare_ok'{});

handle_method(#'exchange.delete'{exchange = ExchangeNameBin,
                                 if_unused = IfUnused,
                                 nowait = NoWait},
              _, State = #ch{virtual_host = VHostPath}) ->
    ExchangeName = rabbit_misc:r(VHostPath, exchange, ExchangeNameBin),
    check_not_default_exchange(ExchangeName),
    check_configure_permitted(ExchangeName, State),
    case rabbit_exchange:delete(ExchangeName, IfUnused) of
        {error, not_found} ->
            rabbit_misc:not_found(ExchangeName);
        {error, in_use} ->
            rabbit_misc:protocol_error(
              precondition_failed, "~s in use", [rabbit_misc:rs(ExchangeName)]);
        ok ->
            return_ok(State, NoWait,  #'exchange.delete_ok'{})
    end;

handle_method(#'exchange.bind'{destination = DestinationNameBin,
                               source = SourceNameBin,
                               routing_key = RoutingKey,
                               nowait = NoWait,
                               arguments = Arguments}, _, State) ->
    binding_action(fun rabbit_binding:add/2,
                   SourceNameBin, exchange, DestinationNameBin, RoutingKey,
                   Arguments, #'exchange.bind_ok'{}, NoWait, State);

handle_method(#'exchange.unbind'{destination = DestinationNameBin,
                                 source = SourceNameBin,
                                 routing_key = RoutingKey,
                                 nowait = NoWait,
                                 arguments = Arguments}, _, State) ->
    binding_action(fun rabbit_binding:remove/2,
                   SourceNameBin, exchange, DestinationNameBin, RoutingKey,
                   Arguments, #'exchange.unbind_ok'{}, NoWait, State);

handle_method(#'queue.declare'{queue       = QueueNameBin,
                               passive     = false,
                               durable     = Durable,
                               exclusive   = ExclusiveDeclare,
                               auto_delete = AutoDelete,
                               nowait      = NoWait,
                               arguments   = Args} = Declare,
              _, State = #ch{virtual_host        = VHostPath,
                             conn_pid            = ConnPid,
                             queue_collector_pid = CollectorPid}) ->
    Owner = case ExclusiveDeclare of
                true  -> ConnPid;
                false -> none
            end,
    ActualNameBin = case QueueNameBin of
                        <<>>  -> rabbit_guid:binary(rabbit_guid:gen_secure(),
                                                    "amq.gen");
                        Other -> check_name('queue', Other)
                    end,
    QueueName = rabbit_misc:r(VHostPath, queue, ActualNameBin),
    check_configure_permitted(QueueName, State),
    case rabbit_amqqueue:with(
           QueueName,
           fun (Q) -> ok = rabbit_amqqueue:assert_equivalence(
                             Q, Durable, AutoDelete, Args, Owner),
                      rabbit_amqqueue:stat(Q)
           end) of
        {ok, MessageCount, ConsumerCount} ->
            return_queue_declare_ok(QueueName, NoWait, MessageCount,
                                    ConsumerCount, State);
        {error, not_found} ->
            case rabbit_amqqueue:declare(QueueName, Durable, AutoDelete,
                                         Args, Owner) of
                {new, Q = #amqqueue{}} ->
                    %% We need to notify the reader within the channel
                    %% process so that we can be sure there are no
                    %% outstanding exclusive queues being declared as
                    %% the connection shuts down.
                    ok = case Owner of
                             none -> ok;
                             _    -> rabbit_queue_collector:register(
                                       CollectorPid, Q)
                         end,
                    return_queue_declare_ok(QueueName, NoWait, 0, 0, State);
                {existing, _Q} ->
                    %% must have been created between the stat and the
                    %% declare. Loop around again.
                    handle_method(Declare, none, State)
            end
    end;

handle_method(#'queue.declare'{queue   = QueueNameBin,
                               passive = true,
                               nowait  = NoWait},
              _, State = #ch{virtual_host = VHostPath,
                             conn_pid     = ConnPid}) ->
    QueueName = rabbit_misc:r(VHostPath, queue, QueueNameBin),
    {{ok, MessageCount, ConsumerCount}, #amqqueue{} = Q} =
        rabbit_amqqueue:with_or_die(
          QueueName, fun (Q) -> {rabbit_amqqueue:stat(Q), Q} end),
    ok = rabbit_amqqueue:check_exclusive_access(Q, ConnPid),
    return_queue_declare_ok(QueueName, NoWait, MessageCount, ConsumerCount,
                            State);

handle_method(#'queue.delete'{queue = QueueNameBin,
                              if_unused = IfUnused,
                              if_empty = IfEmpty,
                              nowait = NoWait},
              _, State = #ch{conn_pid = ConnPid}) ->
    QueueName = expand_queue_name_shortcut(QueueNameBin, State),
    check_configure_permitted(QueueName, State),
    case rabbit_amqqueue:with_exclusive_access_or_die(
           QueueName, ConnPid,
           fun (Q) -> rabbit_amqqueue:delete(Q, IfUnused, IfEmpty) end) of
        {error, in_use} ->
            rabbit_misc:protocol_error(
              precondition_failed, "~s in use", [rabbit_misc:rs(QueueName)]);
        {error, not_empty} ->
            rabbit_misc:protocol_error(
              precondition_failed, "~s not empty", [rabbit_misc:rs(QueueName)]);
        {ok, PurgedMessageCount} ->
            return_ok(State, NoWait,
                      #'queue.delete_ok'{message_count = PurgedMessageCount})
    end;

handle_method(#'queue.bind'{queue = QueueNameBin,
                            exchange = ExchangeNameBin,
                            routing_key = RoutingKey,
                            nowait = NoWait,
                            arguments = Arguments}, _, State) ->
    binding_action(fun rabbit_binding:add/2,
                   ExchangeNameBin, queue, QueueNameBin, RoutingKey, Arguments,
                   #'queue.bind_ok'{}, NoWait, State);

handle_method(#'queue.unbind'{queue = QueueNameBin,
                              exchange = ExchangeNameBin,
                              routing_key = RoutingKey,
                              arguments = Arguments}, _, State) ->
    binding_action(fun rabbit_binding:remove/2,
                   ExchangeNameBin, queue, QueueNameBin, RoutingKey, Arguments,
                   #'queue.unbind_ok'{}, false, State);

handle_method(#'queue.purge'{queue = QueueNameBin,
                             nowait = NoWait},
              _, State = #ch{conn_pid = ConnPid}) ->
    QueueName = expand_queue_name_shortcut(QueueNameBin, State),
    check_read_permitted(QueueName, State),
    {ok, PurgedMessageCount} = rabbit_amqqueue:with_exclusive_access_or_die(
                                 QueueName, ConnPid,
                                 fun (Q) -> rabbit_amqqueue:purge(Q) end),
    return_ok(State, NoWait,
              #'queue.purge_ok'{message_count = PurgedMessageCount});

handle_method(#'tx.select'{}, _, #ch{confirm_enabled = true}) ->
    rabbit_misc:protocol_error(
      precondition_failed, "cannot switch from confirm to tx mode", []);

handle_method(#'tx.select'{}, _, State) ->
    {reply, #'tx.select_ok'{}, State#ch{tx_status = in_progress}};

handle_method(#'tx.commit'{}, _, #ch{tx_status = none}) ->
    rabbit_misc:protocol_error(
      precondition_failed, "channel is not transactional", []);

handle_method(#'tx.commit'{}, _,
              State = #ch{uncommitted_message_q = TMQ,
                          uncommitted_acks      = TAL,
                          uncommitted_nacks     = TNL,
                          limiter               = Limiter}) ->
    State1 = rabbit_misc:queue_fold(fun deliver_to_queues/2, State, TMQ),
    ack(TAL, State1),
    lists:foreach(
      fun({Requeue, Acked}) -> reject(Requeue, Acked, Limiter) end, TNL),
    {noreply, maybe_complete_tx(new_tx(State1#ch{tx_status = committing}))};

handle_method(#'tx.rollback'{}, _, #ch{tx_status = none}) ->
    rabbit_misc:protocol_error(
      precondition_failed, "channel is not transactional", []);

handle_method(#'tx.rollback'{}, _, State = #ch{unacked_message_q = UAMQ,
                                               uncommitted_acks  = TAL,
                                               uncommitted_nacks = TNL}) ->
    TNL1 = lists:append([L || {_, L} <- TNL]),
    UAMQ1 = queue:from_list(lists:usort(TAL ++ TNL1 ++ queue:to_list(UAMQ))),
    {reply, #'tx.rollback_ok'{}, new_tx(State#ch{unacked_message_q = UAMQ1})};

handle_method(#'confirm.select'{}, _, #ch{tx_status = in_progress}) ->
    rabbit_misc:protocol_error(
      precondition_failed, "cannot switch from tx to confirm mode", []);

handle_method(#'confirm.select'{nowait = NoWait}, _, State) ->
    return_ok(State#ch{confirm_enabled = true},
              NoWait, #'confirm.select_ok'{});

handle_method(#'channel.flow'{active = true}, _,
              State = #ch{limiter = Limiter}) ->
    Limiter2 = case rabbit_limiter:unblock(Limiter) of
                   ok                   -> Limiter;
                   {disabled, Limiter1} -> ok = limit_queues(Limiter1, State),
                                           Limiter1
               end,
    {reply, #'channel.flow_ok'{active = true}, State#ch{limiter = Limiter2}};

handle_method(#'channel.flow'{active = false}, _,
              State = #ch{consumer_mapping = Consumers,
                          limiter          = Limiter}) ->
    Limiter1 = case rabbit_limiter:is_enabled(Limiter) of
                   true  -> Limiter;
                   false -> enable_limiter(State)
               end,
    State1 = State#ch{limiter = Limiter1},
    ok = rabbit_limiter:block(Limiter1),
    case consumer_queues(Consumers) of
        []    -> {reply, #'channel.flow_ok'{active = false}, State1};
        QPids -> State2 = State1#ch{blocking = sets:from_list(QPids)},
                 ok = rabbit_amqqueue:flush_all(QPids, self()),
                 {noreply, State2}
    end;

handle_method(_MethodRecord, _Content, _State) ->
    rabbit_misc:protocol_error(
      command_invalid, "unimplemented method", []).

%%----------------------------------------------------------------------------

consumer_monitor(ConsumerTag,
                 State = #ch{consumer_mapping = ConsumerMapping,
                             queue_consumers  = QCons,
                             capabilities     = Capabilities}) ->
    case rabbit_misc:table_lookup(
           Capabilities, <<"consumer_cancel_notify">>) of
        {bool, true} ->
            #amqqueue{pid = QPid} = dict:fetch(ConsumerTag, ConsumerMapping),
            QCons1 = dict:update(QPid,
                                 fun (CTags) ->
                                         gb_sets:insert(ConsumerTag, CTags)
                                 end,
                                 gb_sets:singleton(ConsumerTag),
                                 QCons),
            monitor_queue(QPid, State#ch{queue_consumers = QCons1});
        _ ->
            State
    end.

monitor_queue(QPid, State = #ch{queue_monitors = QMons}) ->
    case not sets:is_element(QPid, QMons) of
        true  -> erlang:monitor(process, QPid),
                 State#ch{queue_monitors = sets:add_element(QPid, QMons)};
        false -> State
    end.

handle_publishing_queue_down(QPid, Reason, State = #ch{unconfirmed_qm = UQM}) ->
    MsgSeqNos = case gb_trees:lookup(QPid, UQM) of
                    {value, MsgSet} -> gb_sets:to_list(MsgSet);
                    none            -> []
                end,
    %% We remove the MsgSeqNos from UQM before calling
    %% process_confirms to prevent each MsgSeqNo being removed from
    %% the set one by one which which would be inefficient
    State1 = State#ch{unconfirmed_qm = gb_trees:delete_any(QPid, UQM)},
    {Nack, SendFun} =
        case Reason of
            Reason when Reason =:= noproc; Reason =:= noconnection;
                        Reason =:= normal; Reason =:= shutdown ->
                {false, fun record_confirms/2};
            {shutdown, _} ->
                {false, fun record_confirms/2};
            _ ->
                {true,  fun send_nacks/2}
        end,
    {MXs, State2} = process_confirms(MsgSeqNos, QPid, Nack, State1),
    SendFun(MXs, State2).

handle_consuming_queue_down(QPid,
                            State = #ch{consumer_mapping = ConsumerMapping,
                                        queue_consumers  = QCons}) ->
    ConsumerTags = case dict:find(QPid, QCons) of
                       error       -> gb_sets:new();
                       {ok, CTags} -> CTags
                   end,
    ConsumerMapping1 =
        gb_sets:fold(fun (CTag, CMap) ->
                             Cancel = #'basic.cancel'{consumer_tag = CTag,
                                                      nowait       = true},
                             ok = write_command(State, Cancel),
                             dict:erase(CTag, CMap)
                     end, ConsumerMapping, ConsumerTags),
    State#ch{consumer_mapping = ConsumerMapping1,
             queue_consumers  = dict:erase(QPid, QCons)}.

binding_action(Fun, ExchangeNameBin, DestinationType, DestinationNameBin,
               RoutingKey, Arguments, ReturnMethod, NoWait,
               State = #ch{virtual_host = VHostPath,
                           conn_pid     = ConnPid }) ->
    %% FIXME: connection exception (!) on failure??
    %% (see rule named "failure" in spec-XML)
    %% FIXME: don't allow binding to internal exchanges -
    %% including the one named "" !
    {DestinationName, ActualRoutingKey} =
        expand_binding(DestinationType, DestinationNameBin, RoutingKey, State),
    check_write_permitted(DestinationName, State),
    ExchangeName = rabbit_misc:r(VHostPath, exchange, ExchangeNameBin),
    [check_not_default_exchange(N) || N <- [DestinationName, ExchangeName]],
    check_read_permitted(ExchangeName, State),
    case Fun(#binding{source      = ExchangeName,
                      destination = DestinationName,
                      key         = ActualRoutingKey,
                      args        = Arguments},
             fun (_X, Q = #amqqueue{}) ->
                     try rabbit_amqqueue:check_exclusive_access(Q, ConnPid)
                     catch exit:Reason -> {error, Reason}
                     end;
                 (_X, #exchange{}) ->
                     ok
             end) of
        {error, source_not_found} ->
            rabbit_misc:not_found(ExchangeName);
        {error, destination_not_found} ->
            rabbit_misc:not_found(DestinationName);
        {error, source_and_destination_not_found} ->
            rabbit_misc:protocol_error(
              not_found, "no ~s and no ~s", [rabbit_misc:rs(ExchangeName),
                                             rabbit_misc:rs(DestinationName)]);
        {error, binding_not_found} ->
            rabbit_misc:protocol_error(
              not_found, "no binding ~s between ~s and ~s",
              [RoutingKey, rabbit_misc:rs(ExchangeName),
               rabbit_misc:rs(DestinationName)]);
        {error, #amqp_error{} = Error} ->
            rabbit_misc:protocol_error(Error);
        ok -> return_ok(State, NoWait, ReturnMethod)
    end.

basic_return(#basic_message{exchange_name = ExchangeName,
                            routing_keys  = [RoutingKey | _CcRoutes],
                            content       = Content},
             State = #ch{protocol = Protocol}, Reason) ->
    {_Close, ReplyCode, ReplyText} = Protocol:lookup_amqp_exception(Reason),
    ok = write_command(
           State,
           #'basic.return'{reply_code  = ReplyCode,
                           reply_text  = ReplyText,
                           exchange    = ExchangeName#resource.name,
                           routing_key = RoutingKey},
           Content).

reject(DeliveryTag, Requeue, Multiple,
       State = #ch{unacked_message_q = UAMQ, tx_status = TxStatus}) ->
    {Acked, Remaining} = collect_acks(UAMQ, DeliveryTag, Multiple),
    State1 = State#ch{unacked_message_q = Remaining},
    {noreply,
     case TxStatus of
         none ->
             reject(Requeue, Acked, State1#ch.limiter),
             State1;
         in_progress ->
             State1#ch{uncommitted_nacks =
                           [{Requeue, Acked} | State1#ch.uncommitted_nacks]}
     end}.

reject(Requeue, Acked, Limiter) ->
    ok = fold_per_queue(
           fun (QPid, MsgIds, ok) ->
                   rabbit_amqqueue:reject(QPid, MsgIds, Requeue, self())
           end, ok, Acked),
    ok = notify_limiter(Limiter, Acked).

record_sent(ConsumerTag, AckRequired,
            Msg = {_QName, QPid, MsgId, Redelivered, _Message},
            State = #ch{unacked_message_q = UAMQ,
                        next_tag          = DeliveryTag,
                        trace_state       = TraceState}) ->
    maybe_incr_stats([{QPid, 1}], case {ConsumerTag, AckRequired} of
                                      {none,  true} -> get;
                                      {none, false} -> get_no_ack;
                                      {_   ,  true} -> deliver;
                                      {_   , false} -> deliver_no_ack
                                  end, State),
    maybe_incr_redeliver_stats(Redelivered, QPid, State),
    rabbit_trace:tap_trace_out(Msg, TraceState),
    UAMQ1 = case AckRequired of
                true  -> queue:in({DeliveryTag, ConsumerTag, {QPid, MsgId}},
                                  UAMQ);
                false -> UAMQ
            end,
    State#ch{unacked_message_q = UAMQ1, next_tag = DeliveryTag + 1}.

collect_acks(Q, 0, true) ->
    {queue:to_list(Q), queue:new()};
collect_acks(Q, DeliveryTag, Multiple) ->
    collect_acks([], queue:new(), Q, DeliveryTag, Multiple).

collect_acks(ToAcc, PrefixAcc, Q, DeliveryTag, Multiple) ->
    case queue:out(Q) of
        {{value, UnackedMsg = {CurrentDeliveryTag, _ConsumerTag, _Msg}},
         QTail} ->
            if CurrentDeliveryTag == DeliveryTag ->
                    {[UnackedMsg | ToAcc], queue:join(PrefixAcc, QTail)};
               Multiple ->
                    collect_acks([UnackedMsg | ToAcc], PrefixAcc,
                                 QTail, DeliveryTag, Multiple);
               true ->
                    collect_acks(ToAcc, queue:in(UnackedMsg, PrefixAcc),
                                 QTail, DeliveryTag, Multiple)
            end;
        {empty, _} ->
            rabbit_misc:protocol_error(
              precondition_failed, "unknown delivery tag ~w", [DeliveryTag])
    end.

ack(Acked, State) ->
    QIncs = fold_per_queue(
              fun (QPid, MsgIds, L) ->
                      ok = rabbit_amqqueue:ack(QPid, MsgIds, self()),
                      [{QPid, length(MsgIds)} | L]
              end, [], Acked),
    ok = notify_limiter(State#ch.limiter, Acked),
    maybe_incr_stats(QIncs, ack, State).

new_tx(State) -> State#ch{uncommitted_message_q = queue:new(),
                          uncommitted_acks      = [],
                          uncommitted_nacks     = []}.

notify_queues(State = #ch{state = closing}) ->
    {ok, State};
notify_queues(State = #ch{consumer_mapping = Consumers}) ->
    {rabbit_amqqueue:notify_down_all(consumer_queues(Consumers), self()),
     State#ch{state = closing}}.

fold_per_queue(_F, Acc, []) ->
    Acc;
fold_per_queue(F, Acc, [{_DTag, _CTag, {QPid, MsgId}}]) -> %% common case
    F(QPid, [MsgId], Acc);
fold_per_queue(F, Acc, UAL) ->
    T = lists:foldl(fun ({_DTag, _CTag, {QPid, MsgId}}, T) ->
                            rabbit_misc:gb_trees_cons(QPid, MsgId, T)
                    end, gb_trees:empty(), UAL),
    rabbit_misc:gb_trees_fold(F, Acc, T).

enable_limiter(State = #ch{unacked_message_q = UAMQ,
                           limiter           = Limiter}) ->
    Limiter1 = rabbit_limiter:enable(Limiter, queue:len(UAMQ)),
    ok = limit_queues(Limiter1, State),
    Limiter1.

limit_queues(Limiter, #ch{consumer_mapping = Consumers}) ->
    rabbit_amqqueue:limit_all(consumer_queues(Consumers), self(), Limiter).

consumer_queues(Consumers) ->
    lists:usort([QPid ||
                    {_Key, #amqqueue{pid = QPid}} <- dict:to_list(Consumers)]).

%% tell the limiter about the number of acks that have been received
%% for messages delivered to subscribed consumers, but not acks for
%% messages sent in a response to a basic.get (identified by their
%% 'none' consumer tag)
notify_limiter(Limiter, Acked) ->
    case rabbit_limiter:is_enabled(Limiter) of
        false -> ok;
        true  -> case lists:foldl(fun ({_, none, _}, Acc) -> Acc;
                                      ({_, _, _}, Acc)    -> Acc + 1
                                  end, 0, Acked) of
                     0     -> ok;
                     Count -> rabbit_limiter:ack(Limiter, Count)
                 end
    end.

deliver_to_queues({Delivery = #delivery{message    = Message = #basic_message{
                                                       exchange_name = XName},
                                        msg_seq_no = MsgSeqNo},
                   QNames}, State) ->
    {RoutingRes, DeliveredQPids} =
        rabbit_amqqueue:deliver_flow(rabbit_amqqueue:lookup(QNames), Delivery),
    State1 = lists:foldl(fun monitor_queue/2, State, DeliveredQPids),
    State2 = process_routing_result(RoutingRes, DeliveredQPids,
                                    XName, MsgSeqNo, Message, State1),
    maybe_incr_stats([{XName, 1} |
                      [{{QPid, XName}, 1} ||
                          QPid <- DeliveredQPids]], publish, State2),
    State2.

process_routing_result(unroutable,    _, XName,  MsgSeqNo, Msg, State) ->
    ok = basic_return(Msg, State, no_route),
    maybe_incr_stats([{Msg#basic_message.exchange_name, 1}],
                     return_unroutable, State),
    record_confirm(MsgSeqNo, XName, State);
process_routing_result(not_delivered, _, XName,  MsgSeqNo, Msg, State) ->
    ok = basic_return(Msg, State, no_consumers),
    maybe_incr_stats([{XName, 1}], return_not_delivered, State),
    record_confirm(MsgSeqNo, XName, State);
process_routing_result(routed,       [], XName,  MsgSeqNo,   _, State) ->
    record_confirm(MsgSeqNo, XName, State);
process_routing_result(routed,        _,     _, undefined,   _, State) ->
    State;
process_routing_result(routed,    QPids, XName,  MsgSeqNo,   _, State) ->
    #ch{unconfirmed_mq = UMQ} = State,
    UMQ1 = gb_trees:insert(MsgSeqNo, {XName, gb_sets:from_list(QPids)}, UMQ),
    SingletonSet = gb_sets:singleton(MsgSeqNo),
    lists:foldl(
      fun (QPid, State0 = #ch{unconfirmed_qm = UQM}) ->
              case gb_trees:lookup(QPid, UQM) of
                  {value, MsgSeqNos} ->
                      MsgSeqNos1 = gb_sets:insert(MsgSeqNo, MsgSeqNos),
                      UQM1 = gb_trees:update(QPid, MsgSeqNos1, UQM),
                      State0#ch{unconfirmed_qm = UQM1};
                  none ->
                      UQM1 = gb_trees:insert(QPid, SingletonSet, UQM),
                      State0#ch{unconfirmed_qm = UQM1}
              end
      end, State#ch{unconfirmed_mq = UMQ1}, QPids).

send_nacks([], State) ->
    State;
send_nacks(MXs, State = #ch{tx_status = none}) ->
    MsgSeqNos = [ MsgSeqNo || {MsgSeqNo, _} <- MXs ],
    coalesce_and_send(MsgSeqNos,
                      fun(MsgSeqNo, Multiple) ->
                              #'basic.nack'{delivery_tag = MsgSeqNo,
                                            multiple = Multiple}
                      end, State);
send_nacks(_, State) ->
    maybe_complete_tx(State#ch{tx_status = failed}).

send_confirms(State = #ch{tx_status = none, confirmed = []}) ->
    State;
send_confirms(State = #ch{tx_status = none, confirmed = C}) ->
    MsgSeqNos =
        lists:foldl(fun ({MsgSeqNo, XName}, MSNs) ->
                            maybe_incr_stats([{XName, 1}], confirm, State),
                            [MsgSeqNo | MSNs]
                    end, [], lists:append(C)),
    send_confirms(MsgSeqNos, State#ch{confirmed = []});
send_confirms(State) ->
    maybe_complete_tx(State).

send_confirms([], State) ->
    State;
send_confirms([MsgSeqNo], State) ->
    ok = write_command(State, #'basic.ack'{delivery_tag = MsgSeqNo}),
    State;
send_confirms(Cs, State) ->
    coalesce_and_send(Cs, fun(MsgSeqNo, Multiple) ->
                                  #'basic.ack'{delivery_tag = MsgSeqNo,
                                               multiple     = Multiple}
                          end, State).

coalesce_and_send(MsgSeqNos, MkMsgFun,
                  State = #ch{unconfirmed_mq = UMQ}) ->
    SMsgSeqNos = lists:usort(MsgSeqNos),
    CutOff = case gb_trees:is_empty(UMQ) of
                 true  -> lists:last(SMsgSeqNos) + 1;
                 false -> {SeqNo, _XQ} = gb_trees:smallest(UMQ), SeqNo
             end,
    {Ms, Ss} = lists:splitwith(fun(X) -> X < CutOff end, SMsgSeqNos),
    case Ms of
        [] -> ok;
        _  -> ok = write_command(State, MkMsgFun(lists:last(Ms), true))
    end,
    [ok = write_command(State, MkMsgFun(SeqNo, false)) || SeqNo <- Ss],
    State.

write_command(#ch{writer_pid  = WriterPid,
                  trace_state = TraceState}, Method) ->
    rabbit_trace:tap_trace_method_out(self(), Method, TraceState),
    rabbit_writer:send_command(WriterPid, Method).

write_command(#ch{writer_pid  = WriterPid,
                  trace_state = TraceState}, Method, Content) ->
    rabbit_trace:tap_trace_method_out(self(), Method, TraceState),
    rabbit_writer:send_command(WriterPid, Method, Content).

write_command_sync(#ch{writer_pid  = WriterPid,
                       trace_state = TraceState}, Method) ->
    rabbit_trace:tap_trace_method_out(self(), Method, TraceState),
    rabbit_writer:send_command_sync(WriterPid, Method).

write_command_and_notify(#ch{writer_pid  = WriterPid,
                             trace_state = TraceState},
                         Q, ChPid, Method, Content) ->
    rabbit_trace:tap_trace_method_out(self(), Method, TraceState),
    rabbit_writer:send_command_and_notify(WriterPid, Q, ChPid, Method, Content).

maybe_complete_tx(State = #ch{tx_status = in_progress}) ->
    State;
maybe_complete_tx(State = #ch{unconfirmed_mq = UMQ}) ->
    case gb_trees:is_empty(UMQ) of
        false -> State;
        true  -> complete_tx(State#ch{confirmed = []})
    end.

complete_tx(State = #ch{tx_status = committing}) ->
    ok = write_command(State, #'tx.commit_ok'{}),
    State#ch{tx_status = in_progress};
complete_tx(State = #ch{tx_status = failed}) ->
    {noreply, State1} = send_exception(
                          rabbit_misc:amqp_error(
                            precondition_failed, "partial tx completion", [],
                            'tx.commit'),
                          State),
    State1#ch{tx_status = in_progress}.

infos(Items, State) -> [{Item, i(Item, State)} || Item <- Items].

i(pid,            _)                               -> self();
i(connection,     #ch{conn_pid         = ConnPid}) -> ConnPid;
i(number,         #ch{channel          = Channel}) -> Channel;
i(user,           #ch{user             = User})    -> User#user.username;
i(vhost,          #ch{virtual_host     = VHost})   -> VHost;
i(transactional,  #ch{tx_status        = TE})      -> TE =/= none;
i(confirm,        #ch{confirm_enabled  = CE})      -> CE;
i(consumer_count, #ch{consumer_mapping = ConsumerMapping}) ->
    dict:size(ConsumerMapping);
i(messages_unconfirmed, #ch{unconfirmed_mq = UMQ}) ->
    gb_trees:size(UMQ);
i(messages_unacknowledged, #ch{unacked_message_q = UAMQ}) ->
    queue:len(UAMQ);
i(messages_uncommitted, #ch{uncommitted_message_q = TMQ}) ->
    queue:len(TMQ);
i(acks_uncommitted, #ch{uncommitted_acks = TAL}) ->
    length(TAL);
i(prefetch_count, #ch{limiter = Limiter}) ->
    rabbit_limiter:get_limit(Limiter);
i(client_flow_blocked, #ch{limiter = Limiter}) ->
    rabbit_limiter:is_blocked(Limiter);
i(Item, _) ->
    throw({bad_argument, Item}).

maybe_incr_redeliver_stats(true, QPid, State) ->
    maybe_incr_stats([{QPid, 1}], redeliver, State);
maybe_incr_redeliver_stats(_, _, _State) ->
    ok.

maybe_incr_stats(QXIncs, Measure, State) ->
    case rabbit_event:stats_level(State, #ch.stats_timer) of
        fine -> [incr_stats(QX, Inc, Measure) || {QX, Inc} <- QXIncs];
        _    -> ok
    end.

incr_stats({_, _} = QX, Inc, Measure) ->
    update_measures(queue_exchange_stats, QX, Inc, Measure);
incr_stats(QPid, Inc, Measure) when is_pid(QPid) ->
    update_measures(queue_stats, QPid, Inc, Measure);
incr_stats(X, Inc, Measure) ->
    update_measures(exchange_stats, X, Inc, Measure).

update_measures(Type, QX, Inc, Measure) ->
    Measures = case get({Type, QX}) of
                   undefined -> [];
                   D         -> D
               end,
    Cur = case orddict:find(Measure, Measures) of
              error   -> 0;
              {ok, C} -> C
          end,
    put({Type, QX},
        orddict:store(Measure, Cur + Inc, Measures)).

emit_stats(State) ->
    emit_stats(State, []).

emit_stats(State, Extra) ->
    CoarseStats = infos(?STATISTICS_KEYS, State),
    case rabbit_event:stats_level(State, #ch.stats_timer) of
        coarse ->
            rabbit_event:notify(channel_stats, Extra ++ CoarseStats);
        fine ->
            FineStats =
                [{channel_queue_stats,
                  [{QPid, Stats} || {{queue_stats, QPid}, Stats} <- get()]},
                 {channel_exchange_stats,
                  [{X, Stats} || {{exchange_stats, X}, Stats} <- get()]},
                 {channel_queue_exchange_stats,
                  [{QX, Stats} ||
                      {{queue_exchange_stats, QX}, Stats} <- get()]}],
            rabbit_event:notify(channel_stats,
                                Extra ++ CoarseStats ++ FineStats)
    end.

erase_queue_stats(QPid) ->
    erase({queue_stats, QPid}),
    [erase({queue_exchange_stats, QX}) ||
        {{queue_exchange_stats, QX = {QPid0, _}}, _} <- get(), QPid =:= QPid0].<|MERGE_RESOLUTION|>--- conflicted
+++ resolved
@@ -263,17 +263,14 @@
 handle_call(_Request, _From, State) ->
     noreply(State).
 
-<<<<<<< HEAD
 handle_cast({method, Method, Content, Flow},
-            State = #ch{reader_pid = Reader}) ->
+            State = #ch{reader_pid  = Reader,
+                        trace_state = TraceState}) ->
+    rabbit_trace:tap_trace_method_in(self(), Method, TraceState),
     case Flow of
         flow   -> credit_flow:ack(Reader);
         noflow -> ok
     end,
-=======
-handle_cast({method, Method, Content}, State = #ch{trace_state = TraceState}) ->
-    rabbit_trace:tap_trace_method_in(self(), Method, TraceState),
->>>>>>> ff644ae1
     try handle_method(Method, Content, State) of
         {reply, Reply, NewState} ->
             ok = write_command(NewState, Reply),
@@ -312,44 +309,17 @@
 handle_cast({deliver, ConsumerTag, AckRequired,
              Msg = {_QName, QPid, _MsgId, Redelivered,
                     #basic_message{exchange_name = ExchangeName,
-<<<<<<< HEAD
                                    routing_keys  = [RoutingKey | _CcRoutes],
                                    content       = Content}}},
-            State = #ch{writer_pid = WriterPid,
-                        next_tag   = DeliveryTag}) ->
-    ok = rabbit_writer:send_command_and_notify(
-           WriterPid, QPid, self(),
-           #'basic.deliver'{consumer_tag = ConsumerTag,
-                            delivery_tag = DeliveryTag,
-                            redelivered  = Redelivered,
-                            exchange     = ExchangeName#resource.name,
-                            routing_key  = RoutingKey},
-           Content),
+            State = #ch{next_tag = DeliveryTag}) ->
+    write_command_and_notify(
+      State, QPid, self(),
+      #'basic.deliver'{consumer_tag = ConsumerTag,
+                       delivery_tag = DeliveryTag,
+                       redelivered  = Redelivered,
+                       exchange     = ExchangeName#resource.name,
+                       routing_key  = RoutingKey}, Content),
     noreply(record_sent(ConsumerTag, AckRequired, Msg, State));
-=======
-                                   routing_keys = [RoutingKey | _CcRoutes],
-                                   content = Content}}},
-            State = #ch{next_tag    = DeliveryTag,
-                        trace_state = TraceState}) ->
-    State1 = lock_message(AckRequired,
-                          ack_record(DeliveryTag, ConsumerTag, Msg),
-                          State),
-
-    M = #'basic.deliver'{consumer_tag = ConsumerTag,
-                         delivery_tag = DeliveryTag,
-                         redelivered = Redelivered,
-                         exchange = ExchangeName#resource.name,
-                         routing_key = RoutingKey},
-    write_command_and_notify(State, QPid, self(), M, Content),
-    State2 = maybe_incr_stats([{QPid, 1}], case AckRequired of
-                                               true  -> deliver;
-                                               false -> deliver_no_ack
-                                           end, State1),
-    State3 = maybe_incr_redeliver_stats(Redelivered, QPid, State2),
-    rabbit_trace:tap_trace_out(Msg, TraceState),
-    noreply(State3#ch{next_tag = DeliveryTag + 1});
-
->>>>>>> ff644ae1
 
 handle_cast(force_event_refresh, State) ->
     rabbit_event:notify(channel_created, infos(?CREATION_EVENT_KEYS, State)),
@@ -725,15 +695,8 @@
 
 handle_method(#'basic.get'{queue = QueueNameBin,
                            no_ack = NoAck},
-<<<<<<< HEAD
-              _, State = #ch{writer_pid = WriterPid,
-                             conn_pid   = ConnPid,
+              _, State = #ch{conn_pid   = ConnPid,
                              next_tag   = DeliveryTag}) ->
-=======
-              _, State = #ch{conn_pid    = ConnPid,
-                             next_tag    = DeliveryTag,
-                             trace_state = TraceState}) ->
->>>>>>> ff644ae1
     QueueName = expand_queue_name_shortcut(QueueNameBin, State),
     check_read_permitted(QueueName, State),
     case rabbit_amqqueue:with_exclusive_access_or_die(
@@ -742,34 +705,14 @@
         {ok, MessageCount,
          Msg = {_QName, _QPid, _MsgId, Redelivered,
                 #basic_message{exchange_name = ExchangeName,
-<<<<<<< HEAD
                                routing_keys  = [RoutingKey | _CcRoutes],
                                content       = Content}}} ->
-            ok = rabbit_writer:send_command(
-                   WriterPid,
+            ok = write_command(
+                   State,
                    #'basic.get_ok'{delivery_tag  = DeliveryTag,
                                    redelivered   = Redelivered,
                                    exchange      = ExchangeName#resource.name,
                                    routing_key   = RoutingKey,
-=======
-                               routing_keys = [RoutingKey | _CcRoutes],
-                               content = Content}}} ->
-            State1 = lock_message(not(NoAck),
-                                  ack_record(DeliveryTag, none, Msg),
-                                  State),
-            State2 = maybe_incr_stats([{QPid, 1}], case NoAck of
-                                                       true  -> get_no_ack;
-                                                       false -> get
-                                                   end, State1),
-            State3 = maybe_incr_redeliver_stats(Redelivered, QPid, State2),
-            rabbit_trace:tap_trace_out(Msg, TraceState),
-            ok = write_command(
-                   State,
-                   #'basic.get_ok'{delivery_tag = DeliveryTag,
-                                   redelivered = Redelivered,
-                                   exchange = ExchangeName#resource.name,
-                                   routing_key = RoutingKey,
->>>>>>> ff644ae1
                                    message_count = MessageCount},
                    Content),
             {noreply, record_sent(none, not(NoAck), Msg, State)};

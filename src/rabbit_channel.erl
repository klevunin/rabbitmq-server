--- conflicted
+++ resolved
@@ -303,22 +303,14 @@
 
 handle_pre_hibernate(State = #ch{stats_timer   = StatsTimer}) ->
     ok = clear_permission_cache(),
-<<<<<<< HEAD
     State1 = flush_multiple(State),
-    rabbit_event:if_enabled(StatsTimer, fun() ->
-                                                internal_emit_stats(State1)
-                                        end),
-    StatsTimer1 = rabbit_event:stop_stats_timer(StatsTimer),
-    {hibernate, State1#ch{stats_timer   = StatsTimer1}}.
-=======
     rabbit_event:if_enabled(StatsTimer,
                             fun () ->
                                     internal_emit_stats(
                                       State, [{idle_since, now()}])
                             end),
-    {hibernate,
-     State#ch{stats_timer = rabbit_event:stop_stats_timer(StatsTimer)}}.
->>>>>>> 04138572
+    StatsTimer1 = rabbit_event:stop_stats_timer(StatsTimer),
+    {hibernate, State1#ch{stats_timer = StatsTimer1}}.
 
 terminate(_Reason, State = #ch{state = terminating}) ->
     terminate(State);

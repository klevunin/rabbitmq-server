--- conflicted
+++ resolved
@@ -362,12 +362,6 @@
 
 stat(#amqqueue{pid = QPid}) -> delegate_call(QPid, stat, infinity).
 
-<<<<<<< HEAD
-emit_stats(#amqqueue{pid = QPid}) ->
-    delegate_cast(QPid, emit_stats).
-
-=======
->>>>>>> 4ba584d5
 delete_immediately(#amqqueue{ pid = QPid }) ->
     gen_server2:cast(QPid, delete_immediately).
 

%%   The contents of this file are subject to the Mozilla Public License
%%   Version 1.1 (the "License"); you may not use this file except in
%%   compliance with the License. You may obtain a copy of the License at
%%   http://www.mozilla.org/MPL/
%%
%%   Software distributed under the License is distributed on an "AS IS"
%%   basis, WITHOUT WARRANTY OF ANY KIND, either express or implied. See the
%%   License for the specific language governing rights and limitations
%%   under the License.
%%
%%   The Original Code is RabbitMQ.
%%
%%   The Initial Developers of the Original Code are LShift Ltd,
%%   Cohesive Financial Technologies LLC, and Rabbit Technologies Ltd.
%%
%%   Portions created before 22-Nov-2008 00:00:00 GMT by LShift Ltd,
%%   Cohesive Financial Technologies LLC, or Rabbit Technologies Ltd
%%   are Copyright (C) 2007-2008 LShift Ltd, Cohesive Financial
%%   Technologies LLC, and Rabbit Technologies Ltd.
%%
%%   Portions created by LShift Ltd are Copyright (C) 2007-2009 LShift
%%   Ltd. Portions created by Cohesive Financial Technologies LLC are
%%   Copyright (C) 2007-2009 Cohesive Financial Technologies
%%   LLC. Portions created by Rabbit Technologies Ltd are Copyright
%%   (C) 2007-2009 Rabbit Technologies Ltd.
%%
%%   All Rights Reserved.
%%
%%   Contributor(s): ______________________________________.
%%

-module(rabbit_exchange).
-include_lib("stdlib/include/qlc.hrl").
-include("rabbit.hrl").
-include("rabbit_framing.hrl").

-export([recover/0, declare/5, lookup/1, lookup_or_die/1,
         list/1, info/1, info/2, info_all/1, info_all/2,
<<<<<<< HEAD
         publish/2]).
=======
         simple_publish/6, simple_publish/3,
         route/2]).
>>>>>>> c28c1559
-export([add_binding/4, delete_binding/4, list_bindings/1]).
-export([delete/2]).
<<<<<<< /tmp/rabbitmq-server/src/rabbit_exchange.erl
-export([delete_bindings_for_queue/1]).
-export([check_type/1, assert_type/2, topic_matches/2]).
=======
-export([delete_queue_bindings/1, delete_transient_queue_bindings/1]).
-export([check_type/1, assert_type/2, topic_matches/2, headers_match/2]).
>>>>>>> /tmp/rabbit_exchange.erl~other.4_e6ym

%% EXTENDED API
-export([list_exchange_bindings/1]).
-export([list_queue_bindings/1]).

-import(mnesia).
-import(sets).
-import(lists).
-import(qlc).
-import(regexp).

%%----------------------------------------------------------------------------

-ifdef(use_specs).

-type(bind_res() :: 'ok' | {'error',
                            'queue_not_found' |
                            'exchange_not_found' |
                            'exchange_and_queue_not_found'}).
-spec(recover/0 :: () -> 'ok').
-spec(declare/5 :: (exchange_name(), exchange_type(), bool(), bool(),
                    amqp_table()) -> exchange()).
-spec(check_type/1 :: (binary()) -> atom()).
-spec(assert_type/2 :: (exchange(), atom()) -> 'ok').
-spec(lookup/1 :: (exchange_name()) -> {'ok', exchange()} | not_found()).
-spec(lookup_or_die/1 :: (exchange_name()) -> exchange()).
-spec(list/1 :: (vhost()) -> [exchange()]).
-spec(info/1 :: (exchange()) -> [info()]).
-spec(info/2 :: (exchange(), [info_key()]) -> [info()]).
-spec(info_all/1 :: (vhost()) -> [[info()]]).
-spec(info_all/2 :: (vhost(), [info_key()]) -> [[info()]]).
<<<<<<< HEAD
-spec(publish/2 :: (exchange(), delivery()) -> {routing_result(), [pid()]}).
=======
-spec(simple_publish/6 ::
      (bool(), bool(), exchange_name(), routing_key(), binary(), binary()) ->
             publish_res()).
-spec(simple_publish/3 :: (bool(), bool(), message()) -> publish_res()).
-spec(route/2 :: (exchange(), routing_key()) -> [pid()]).
>>>>>>> c28c1559
-spec(add_binding/4 ::
      (exchange_name(), queue_name(), routing_key(), amqp_table()) ->
             bind_res() | {'error', 'durability_settings_incompatible'}).
-spec(delete_binding/4 ::
      (exchange_name(), queue_name(), routing_key(), amqp_table()) ->
             bind_res() | {'error', 'binding_not_found'}).
-spec(list_bindings/1 :: (vhost()) -> 
             [{exchange_name(), queue_name(), routing_key(), amqp_table()}]).
-spec(delete_queue_bindings/1 :: (queue_name()) -> 'ok').
-spec(delete_transient_queue_bindings/1 :: (queue_name()) -> 'ok').
-spec(topic_matches/2 :: (binary(), binary()) -> bool()).
-spec(delete/2 :: (exchange_name(), bool()) ->
             'ok' | not_found() | {'error', 'in_use'}).
-spec(list_queue_bindings/1 :: (queue_name()) -> 
              [{exchange_name(), routing_key(), amqp_table()}]).
-spec(list_exchange_bindings/1 :: (exchange_name()) -> 
              [{queue_name(), routing_key(), amqp_table()}]).

-endif.

%%----------------------------------------------------------------------------

-define(INFO_KEYS, [name, type, durable, auto_delete, arguments].

recover() ->
<<<<<<< /tmp/rabbitmq-server/src/rabbit_exchange.erl
    rabbit_misc:execute_mnesia_transaction(
      fun () ->
              mnesia:foldl(
                fun (Exchange, Acc) ->
                        ok = mnesia:write(Exchange),
                        Acc
                end, ok, durable_exchanges),
              mnesia:foldl(
                fun (Route, Acc) ->
                        {_, ReverseRoute} = route_with_reverse(Route),
                        ok = mnesia:write(Route),
                        ok = mnesia:write(ReverseRoute),
                        Acc
                end, ok, durable_routes),
              ok
      end).
=======
    ok = rabbit_misc:table_foreach(
           fun(Exchange) -> ok = mnesia:write(rabbit_exchange,
                                              Exchange, write)
           end, rabbit_durable_exchange),
    ok = rabbit_misc:table_foreach(
           fun(Route) -> {_, ReverseRoute} = route_with_reverse(Route),
                         ok = mnesia:write(rabbit_route,
                                           Route, write),
                         ok = mnesia:write(rabbit_reverse_route,
                                           ReverseRoute, write)
           end, rabbit_durable_route).
>>>>>>> /tmp/rabbit_exchange.erl~other.4_e6ym

declare(ExchangeName, Type, Durable, AutoDelete, Args) ->
    Exchange = #exchange{name = ExchangeName,
                         type = Type,
                         durable = Durable,
                         auto_delete = AutoDelete,
                         arguments = Args},
    rabbit_misc:execute_mnesia_transaction(
      fun () ->
              case mnesia:wread({exchange, ExchangeName}) of
                  [] -> ok = mnesia:write(Exchange),
                        if Durable ->
                                ok = mnesia:write(
                                       durable_exchanges, Exchange, write);
                           true -> ok
                        end,
                        Exchange;
                  [ExistingX] -> ExistingX
              end
      end).

check_type(<<"fanout">>) ->
    fanout;
check_type(<<"direct">>) ->
    direct;
check_type(<<"topic">>) ->
    topic;
check_type(T) ->
    rabbit_misc:protocol_error(
      command_invalid, "invalid exchange type '~s'", [T]).

assert_type(#exchange{ type = ActualType }, RequiredType)
  when ActualType == RequiredType ->
    ok;
assert_type(#exchange{ name = Name, type = ActualType }, RequiredType) ->
    rabbit_misc:protocol_error(
      not_allowed, "cannot redeclare ~s of type '~s' with type '~s'",
      [rabbit_misc:rs(Name), ActualType, RequiredType]).

lookup(Name) ->
    rabbit_misc:dirty_read({exchange, Name}).

lookup_or_die(Name) ->
    case lookup(Name) of
        {ok, X} -> X;
        {error, not_found} -> rabbit_misc:not_found(Name)
    end.

list(VHostPath) ->
    mnesia:dirty_match_object(
      #exchange{name = rabbit_misc:r(VHostPath, exchange), _ = '_'}).

map(VHostPath, F) ->
    %% TODO: there is scope for optimisation here, e.g. using a
    %% cursor, parallelising the function invocation
    lists:map(F, list(VHostPath)).

infos(Items, X) -> [{Item, i(Item, X)} || Item <- Items].

i(name,        #exchange{name        = Name})       -> Name;
i(type,        #exchange{type        = Type})       -> Type;
i(durable,     #exchange{durable     = Durable})    -> Durable;
i(auto_delete, #exchange{auto_delete = AutoDelete}) -> AutoDelete;
i(arguments,   #exchange{arguments   = Arguments})  -> Arguments;
i(Item, _) -> throw({bad_argument, Item}).

info(X = #exchange{}) -> infos(?INFO_KEYS, X).

info(X = #exchange{}, Items) -> infos(Items, X).

info_all(VHostPath) -> map(VHostPath, fun (X) -> info(X) end).

info_all(VHostPath, Items) -> map(VHostPath, fun (X) -> info(X, Items) end).

<<<<<<< HEAD
publish(X, Delivery) ->
    publish(X, [], Delivery).

publish(X, Seen, Delivery = #delivery{
                   message = #basic_message{routing_key = RK, content = C}}) ->
    case rabbit_router:deliver(route(X, RK, C), Delivery) of
        {_, []} = R ->
            #exchange{name = XName, arguments = Args} = X,
            case rabbit_misc:r_arg(XName, exchange, Args,
                                   <<"alternate-exchange">>) of
                undefined ->
                    R;
                AName ->
                    NewSeen = [XName | Seen],
                    case lists:member(AName, NewSeen) of
                        true ->
                            R;
                        false ->
                            case lookup(AName) of
                                {ok, AX} ->
                                    publish(AX, NewSeen, Delivery);
                                {error, not_found} ->
                                    rabbit_log:warning(
                                      "alternate exchange for ~s "
                                      "does not exist: ~s",
                                      [rabbit_misc:rs(XName),
                                       rabbit_misc:rs(AName)]),
                                    R
                            end
                    end
            end;
        R ->
            R
=======
%% Usable by Erlang code that wants to publish messages.
simple_publish(Mandatory, Immediate, ExchangeName, RoutingKeyBin,
               ContentTypeBin, BodyBin) ->
    {ClassId, _MethodId} = rabbit_framing:method_id('basic.publish'),
    Content = #content{class_id = ClassId,
                       properties = #'P_basic'{content_type = ContentTypeBin},
                       properties_bin = none,
                       payload_fragments_rev = [BodyBin]},
    Message = #basic_message{exchange_name = ExchangeName,
                             routing_key = RoutingKeyBin,
                             content = Content,
                             persistent_key = none},
    simple_publish(Mandatory, Immediate, Message).

%% Usable by Erlang code that wants to publish messages.
simple_publish(Mandatory, Immediate,
               Message = #basic_message{exchange_name = ExchangeName,
                                        routing_key = RoutingKey}) ->
    case lookup(ExchangeName) of
        {ok, Exchange} ->
            QPids = route(Exchange, RoutingKey),
            rabbit_router:deliver(QPids, Mandatory, Immediate,
                                  none, Message);
        {error, Error} -> {error, Error}
>>>>>>> c28c1559
    end.

%% return the list of qpids to which a message with a given routing
%% key, sent to a particular exchange, should be delivered.
%%
%% The function ensures that a qpid appears in the return list exactly
%% as many times as a message should be delivered to it. With the
%% current exchange types that is at most once.
<<<<<<< HEAD
route(X = #exchange{type = topic}, RoutingKey, _Content) ->
    match_bindings(X, fun (#binding{key = BindingKey}) ->
                              topic_matches(BindingKey, RoutingKey)
                      end);

route(X = #exchange{type = headers}, _RoutingKey, Content) ->
    Headers = case (Content#content.properties)#'P_basic'.headers of
		  undefined -> [];
		  H         -> sort_arguments(H)
	      end,
    match_bindings(X, fun (#binding{args = Spec}) ->
                              headers_match(Spec, Headers)
                      end);

route(X = #exchange{type = fanout}, _RoutingKey, _Content) ->
    match_routing_key(X, '_');

route(X = #exchange{type = direct}, RoutingKey, _Content) ->
    match_routing_key(X, RoutingKey).

sort_arguments(Arguments) ->
    lists:keysort(1, Arguments).

=======
%%
>>>>>>> c28c1559
%% TODO: Maybe this should be handled by a cursor instead.
route(#exchange{name = Name, type = topic}, RoutingKey) ->
    Query = qlc:q([QName ||
                      #route{binding = #binding{
                               exchange_name = ExchangeName,
                               queue_name = QName,
                               key = BindingKey}} <- mnesia:table(route),
                      ExchangeName == Name,
                      %% TODO: This causes a full scan for each entry
                      %% with the same exchange  (see bug 19336)
                      topic_matches(BindingKey, RoutingKey)]),
    lookup_qpids(
      try
          mnesia:async_dirty(fun qlc:e/1, [Query])
      catch exit:{aborted, {badarg, _}} ->
              %% work around OTP-7025, which was fixed in R12B-1, by
              %% falling back on a less efficient method
              [QName || #route{binding = #binding{queue_name = QName,
                                                  key = BindingKey}} <-
                            mnesia:dirty_match_object(
                              #route{binding = #binding{exchange_name = Name,
                                                        _ = '_'}}),
                        topic_matches(BindingKey, RoutingKey)]
      end);

route(X = #exchange{type = fanout}, _) ->
    route_internal(X, '_');

route(X = #exchange{type = direct}, RoutingKey) ->
    route_internal(X, RoutingKey).

route_internal(#exchange{name = Name}, RoutingKey) ->
    MatchHead = #route{binding = #binding{exchange_name = Name,
                                          queue_name = '$1',
                                          key = RoutingKey,
                                          _ = '_'}},
    lookup_qpids(mnesia:dirty_select(route, [{MatchHead, [], ['$1']}])).

lookup_qpids(Queues) ->
    sets:fold(
      fun(Key, Acc) ->
              case mnesia:dirty_read({amqqueue, Key}) of
                  [#amqqueue{pid = QPid}] -> [QPid | Acc];
                  []                      -> Acc
              end
      end, [], sets:from_list(Queues)).

%% TODO: Should all of the route and binding management not be
%% refactored to its own module, especially seeing as unbind will have
%% to be implemented for 0.91 ?

<<<<<<< /tmp/rabbitmq-server/src/rabbit_exchange.erl
delete_bindings_for_exchange(ExchangeName) ->
    indexed_delete(
      #route{binding = #binding{exchange_name = ExchangeName,
                                _ = '_'}}, 
      fun delete_forward_routes/1, fun mnesia:delete_object/1).
=======
delete_exchange_bindings(ExchangeName) ->
    [begin
         ok = mnesia:delete_object(rabbit_reverse_route,
                                   reverse_route(Route), write),
         ok = delete_forward_routes(Route)
     end || Route <- mnesia:match_object(
                       rabbit_route,
                       #route{binding = #binding{exchange_name = ExchangeName,
                                                 _ = '_'}},
                       write)],
    ok.
>>>>>>> /tmp/rabbit_exchange.erl~other.4_e6ym

delete_queue_bindings(QueueName) ->
    delete_queue_bindings(QueueName, fun delete_forward_routes/1).

delete_transient_queue_bindings(QueueName) ->
    delete_queue_bindings(QueueName, fun delete_transient_forward_routes/1).

delete_queue_bindings(QueueName, FwdDeleteFun) ->
    Exchanges = exchanges_for_queue(QueueName),
    indexed_delete(
      reverse_route(#route{binding = #binding{queue_name = QueueName, 
                                              _ = '_'}}),
      fun mnesia:delete_object/1, fun delete_forward_routes/1),
    [begin
<<<<<<< /tmp/rabbitmq-server/src/rabbit_exchange.erl
         [X] = mnesia:read({exchange, ExchangeName}),
=======
         ok = FwdDeleteFun(reverse_route(Route)),
         ok = mnesia:delete_object(rabbit_reverse_route, Route, write)
     end || Route <- mnesia:match_object(
                       rabbit_reverse_route,
                       reverse_route(
                         #route{binding = #binding{queue_name = QueueName, 
                                                   _ = '_'}}),
                       write)],
    [begin
         [X] = mnesia:read({rabbit_exchange, ExchangeName}),
>>>>>>> /tmp/rabbit_exchange.erl~other.4_e6ym
         ok = maybe_auto_delete(X)
     end || ExchangeName <- Exchanges],
    ok.

indexed_delete(Match, ForwardsDeleteFun, ReverseDeleteFun) ->    
    [begin
         ok = ReverseDeleteFun(reverse_route(Route)),
         ok = ForwardsDeleteFun(Route)
     end || Route <- mnesia:match_object(Match)],
    ok.

delete_forward_routes(Route) ->
    ok = mnesia:delete_object(Route),
    ok = mnesia:delete_object(durable_routes, Route, write).

delete_transient_forward_routes(Route) ->
    ok = mnesia:delete_object(rabbit_route, Route, write).

exchanges_for_queue(QueueName) ->
    MatchHead = reverse_route(
                  #route{binding = #binding{exchange_name = '$1',
                                            queue_name = QueueName,
                                            _ = '_'}}),
    sets:to_list(
      sets:from_list(
        mnesia:select(reverse_route, [{MatchHead, [], ['$1']}]))).

contains(Table, MatchHead) ->
    try
<<<<<<< HEAD
        continue(mnesia:select(Table, [{MatchHead, [], ['$_']}], 1, read))
    catch exit:{aborted, {badarg, _}} ->
            %% work around OTP-7025, which was fixed in R12B-1, by
            %% falling back on a less efficient method
            case mnesia:match_object(Table, MatchHead, read) of
=======
        continue(mnesia:select(route, [{MatchHead, [], ['$_']}], 1, read))
    catch exit:{aborted, {badarg, _}} ->
            %% work around OTP-7025, which was fixed in R12B-1, by
            %% falling back on a less efficient method
            case mnesia:match_object(MatchHead) of
>>>>>>> c28c1559
                []    -> false;
                [_|_] -> true
            end
    end.

continue('$end_of_table')    -> false;
continue({[_|_], _})         -> true;
continue({[], Continuation}) -> continue(mnesia:select(Continuation)).

call_with_exchange(Exchange, Fun) ->
    rabbit_misc:execute_mnesia_transaction(
<<<<<<< /tmp/rabbitmq-server/src/rabbit_exchange.erl
      fun() -> case mnesia:read({exchange, Exchange}) of
                   []  -> {error, exchange_not_found};
=======
      fun() -> case mnesia:read({rabbit_exchange, Exchange}) of
                   []  -> {error, not_found};
>>>>>>> /tmp/rabbit_exchange.erl~other.4_e6ym
                   [X] -> Fun(X)
               end
      end).

call_with_exchange_and_queue(Exchange, Queue, Fun) ->
<<<<<<< /tmp/rabbitmq-server/src/rabbit_exchange.erl
    call_with_exchange(
      Exchange, 
      fun(X) -> case mnesia:read({amqqueue, Queue}) of
                    []  -> {error, queue_not_found};
                    [Q] -> Fun(X, Q)
                end
=======
    rabbit_misc:execute_mnesia_transaction(
      fun() -> case {mnesia:read({rabbit_exchange, Exchange}),
                     mnesia:read({rabbit_queue, Queue})} of
                   {[X], [Q]} -> Fun(X, Q);
                   {[ ], [_]} -> {error, exchange_not_found};
                   {[_], [ ]} -> {error, queue_not_found};
                   {[ ], [ ]} -> {error, exchange_and_queue_not_found}
               end
>>>>>>> /tmp/rabbit_exchange.erl~other.4_e6ym
      end).

add_binding(ExchangeName, QueueName, RoutingKey, Arguments) ->
    binding_action(
      ExchangeName, QueueName, RoutingKey, Arguments,
      fun (X, Q, B) ->
              if Q#amqqueue.durable and not(X#exchange.durable) ->
                      {error, durability_settings_incompatible};
                 true -> ok = sync_binding(B, Q#amqqueue.durable,
                                           fun mnesia:write/3)
              end
      end).

delete_binding(ExchangeName, QueueName, RoutingKey, Arguments) ->
    binding_action(
      ExchangeName, QueueName, RoutingKey, Arguments,
      fun (X, Q, B) ->
              case mnesia:match_object(rabbit_route, #route{binding = B},
                                       write) of
                  [] -> {error, binding_not_found};
                  _  -> ok = sync_binding(B, Q#amqqueue.durable,
                                          fun mnesia:delete_object/3),
                        maybe_auto_delete(X)
              end
      end).

binding_action(ExchangeName, QueueName, RoutingKey, Arguments, Fun) ->
    call_with_exchange_and_queue(
      ExchangeName, QueueName,
      fun (X, Q) ->
              Fun(X, Q, #binding{exchange_name = ExchangeName,
                                 queue_name    = QueueName,
                                 key           = RoutingKey,
                                 args          = sort_arguments(Arguments)})
      end).

<<<<<<< HEAD
sync_binding(Binding, Durable, Fun) ->
=======
sync_binding(ExchangeName, QueueName, RoutingKey, Arguments, Durable, Fun) ->
    Binding = #binding{exchange_name = ExchangeName,
                       queue_name = QueueName,
                       key = RoutingKey,
                       args = Arguments},
>>>>>>> c28c1559
    ok = case Durable of
             true  -> Fun(durable_routes, #route{binding = Binding}, write);
             false -> ok
         end,
    [ok, ok] = [Fun(element(1, R), R, write) ||
                   R <- tuple_to_list(route_with_reverse(Binding))],
    ok.

list_bindings(VHostPath) ->
    [{ExchangeName, QueueName, RoutingKey, Arguments} ||
        #route{binding = #binding{
                 exchange_name = ExchangeName,
                 key           = RoutingKey, 
                 queue_name    = QueueName,
                 args          = Arguments}}
            <- mnesia:dirty_match_object(
                 #route{binding = #binding{
                          exchange_name = rabbit_misc:r(VHostPath, exchange),
                          _ = '_'},
                        _ = '_'})].

route_with_reverse(#route{binding = Binding}) ->
    route_with_reverse(Binding);
route_with_reverse(Binding = #binding{}) ->
    Route = #route{binding = Binding},
    {Route, reverse_route(Route)}.

reverse_route(#route{binding = Binding}) ->
    #reverse_route{reverse_binding = reverse_binding(Binding)};

reverse_route(#reverse_route{reverse_binding = Binding}) ->
    #route{binding = reverse_binding(Binding)}.

reverse_binding(#reverse_binding{exchange_name = Exchange,
                                 queue_name = Queue,
                                 key = Key,
                                 args = Args}) ->
    #binding{exchange_name = Exchange,
             queue_name = Queue,
             key = Key,
             args = Args};

reverse_binding(#binding{exchange_name = Exchange,
                         queue_name = Queue,
                         key = Key,
                         args = Args}) ->
    #reverse_binding{exchange_name = Exchange,
                     queue_name = Queue,
                     key = Key,
                     args = Args}.

<<<<<<< HEAD
default_headers_match_kind() -> all.

parse_x_match(<<"all">>) -> all;
parse_x_match(<<"any">>) -> any;
parse_x_match(Other) ->
    rabbit_log:warning("Invalid x-match field value ~p; expected all or any",
                       [Other]),
    default_headers_match_kind().

%% Horrendous matching algorithm. Depends for its merge-like
%% (linear-time) behaviour on the lists:keysort (sort_arguments) that
%% route/3 and {add,delete}_binding/4 do.
%%
%%                 !!!!!!!!!!!!!!!!!!!!!!!!!!!!!!!!!!!!!!!!!!!!!!!!!!!!!!!!!!!!
%% In other words: REQUIRES BOTH PATTERN AND DATA TO BE SORTED ASCENDING BY KEY.
%%                 !!!!!!!!!!!!!!!!!!!!!!!!!!!!!!!!!!!!!!!!!!!!!!!!!!!!!!!!!!!!
%%
headers_match(Pattern, Data) ->
    MatchKind = case lists:keysearch(<<"x-match">>, 1, Pattern) of
		    {value, {_, longstr, MK}} -> parse_x_match(MK);
		    {value, {_, Type, MK}} ->
			rabbit_log:warning("Invalid x-match field type ~p "
                                           "(value ~p); expected longstr",
					   [Type, MK]),
			default_headers_match_kind();
		    _ -> default_headers_match_kind()
		end,
    headers_match(Pattern, Data, true, false, MatchKind).

headers_match([], _Data, AllMatch, _AnyMatch, all) ->
    AllMatch;
headers_match([], _Data, _AllMatch, AnyMatch, any) ->
    AnyMatch;
headers_match([{<<"x-", _/binary>>, _PT, _PV} | PRest], Data,
              AllMatch, AnyMatch, MatchKind) ->
    headers_match(PRest, Data, AllMatch, AnyMatch, MatchKind);
headers_match(_Pattern, [], _AllMatch, AnyMatch, MatchKind) ->
    headers_match([], [], false, AnyMatch, MatchKind);
headers_match(Pattern = [{PK, _PT, _PV} | _], [{DK, _DT, _DV} | DRest],
              AllMatch, AnyMatch, MatchKind) when PK > DK ->
    headers_match(Pattern, DRest, AllMatch, AnyMatch, MatchKind);
headers_match([{PK, _PT, _PV} | PRest], Data = [{DK, _DT, _DV} | _],
              _AllMatch, AnyMatch, MatchKind) when PK < DK ->
    headers_match(PRest, Data, false, AnyMatch, MatchKind);
headers_match([{PK, PT, PV} | PRest], [{DK, DT, DV} | DRest],
              AllMatch, AnyMatch, MatchKind) when PK == DK ->
    {AllMatch1, AnyMatch1} =
        if
            %% It's not properly specified, but a "no value" in a
            %% pattern field is supposed to mean simple presence of
            %% the corresponding data field. I've interpreted that to
            %% mean a type of "void" for the pattern field.
            PT == void -> {AllMatch, true};
	    %% Similarly, it's not specified, but I assume that a
	    %% mismatched type causes a mismatched value.
            PT =/= DT  -> {false, AnyMatch};
            PV == DV   -> {AllMatch, true};
            true       -> {false, AnyMatch}
        end,
    headers_match(PRest, DRest, AllMatch1, AnyMatch1, MatchKind).

=======
>>>>>>> c28c1559
split_topic_key(Key) ->
    {ok, KeySplit} = regexp:split(binary_to_list(Key), "\\."),
    KeySplit.

topic_matches(PatternKey, RoutingKey) ->
    P = split_topic_key(PatternKey),
    R = split_topic_key(RoutingKey),
    topic_matches1(P, R).

topic_matches1(["#"], _R) ->
    true;
topic_matches1(["#" | PTail], R) ->
    last_topic_match(PTail, [], lists:reverse(R));
topic_matches1([], []) ->
    true;
topic_matches1(["*" | PatRest], [_ | ValRest]) ->
    topic_matches1(PatRest, ValRest);
topic_matches1([PatElement | PatRest], [ValElement | ValRest]) when PatElement == ValElement ->
    topic_matches1(PatRest, ValRest);
topic_matches1(_, _) ->
    false.

last_topic_match(P, R, []) ->
    topic_matches1(P, R);
last_topic_match(P, R, [BacktrackNext | BacktrackList]) ->
    topic_matches1(P, R) or last_topic_match(P, [BacktrackNext | R], BacktrackList).

delete(ExchangeName, _IfUnused = true) ->
    call_with_exchange(ExchangeName, fun conditional_delete/1);
delete(ExchangeName, _IfUnused = false) ->
    call_with_exchange(ExchangeName, fun unconditional_delete/1).

maybe_auto_delete(#exchange{auto_delete = false}) ->
    ok;
maybe_auto_delete(Exchange = #exchange{auto_delete = true}) ->
    conditional_delete(Exchange),
    ok.

conditional_delete(Exchange = #exchange{name = ExchangeName}) ->
    Match = #route{binding = #binding{exchange_name = ExchangeName, _ = '_'}},
    %% we need to check for durable routes here too in case a bunch of
    %% routes to durable queues have been removed temporarily as a
    %% result of a node failure
    case contains(rabbit_route, Match) orelse contains(rabbit_durable_route, Match) of
        false  -> unconditional_delete(Exchange);
        true   -> {error, in_use}
    end.

unconditional_delete(#exchange{name = ExchangeName}) ->
<<<<<<< /tmp/rabbitmq-server/src/rabbit_exchange.erl
    ok = delete_bindings_for_exchange(ExchangeName),
    ok = mnesia:delete({durable_exchanges, ExchangeName}),
    ok = mnesia:delete({exchange, ExchangeName}).
=======
    ok = delete_exchange_bindings(ExchangeName),
    ok = mnesia:delete({rabbit_durable_exchange, ExchangeName}),
    ok = mnesia:delete({rabbit_exchange, ExchangeName}).
>>>>>>> /tmp/rabbit_exchange.erl~other.4_e6ym

%%----------------------------------------------------------------------------
%% EXTENDED API
%% These are API calls that are not used by the server internally,
%% they are exported for embedded clients to use

%% This is currently used in mod_rabbit.erl (XMPP) and expects this to
%% return {QueueName, RoutingKey, Arguments} tuples
list_exchange_bindings(ExchangeName) ->
    Route = #route{binding = #binding{exchange_name = ExchangeName,
                                      _ = '_'}},
    [{QueueName, RoutingKey, Arguments} ||
        #route{binding = #binding{queue_name = QueueName,
                                  key = RoutingKey,
                                  args = Arguments}} 
            <- mnesia:dirty_match_object(Route)].

% Refactoring is left as an exercise for the reader
list_queue_bindings(QueueName) ->
    Route = #route{binding = #binding{queue_name = QueueName,
                                      _ = '_'}},
    [{ExchangeName, RoutingKey, Arguments} ||
        #route{binding = #binding{exchange_name = ExchangeName,
                                  key = RoutingKey,
                                  args = Arguments}} 
            <- mnesia:dirty_match_object(Route)].<|MERGE_RESOLUTION|>--- conflicted
+++ resolved
@@ -36,21 +36,12 @@
 
 -export([recover/0, declare/5, lookup/1, lookup_or_die/1,
          list/1, info/1, info/2, info_all/1, info_all/2,
-<<<<<<< HEAD
-         publish/2]).
-=======
          simple_publish/6, simple_publish/3,
-         route/2]).
->>>>>>> c28c1559
+         route/3]).
 -export([add_binding/4, delete_binding/4, list_bindings/1]).
 -export([delete/2]).
-<<<<<<< /tmp/rabbitmq-server/src/rabbit_exchange.erl
--export([delete_bindings_for_queue/1]).
--export([check_type/1, assert_type/2, topic_matches/2]).
-=======
 -export([delete_queue_bindings/1, delete_transient_queue_bindings/1]).
 -export([check_type/1, assert_type/2, topic_matches/2, headers_match/2]).
->>>>>>> /tmp/rabbit_exchange.erl~other.4_e6ym
 
 %% EXTENDED API
 -export([list_exchange_bindings/1]).
@@ -66,6 +57,8 @@
 
 -ifdef(use_specs).
 
+-type(publish_res() :: {'ok', [pid()]} |
+      not_found() | {'error', 'unroutable' | 'not_delivered'}).
 -type(bind_res() :: 'ok' | {'error',
                             'queue_not_found' |
                             'exchange_not_found' |
@@ -82,15 +75,11 @@
 -spec(info/2 :: (exchange(), [info_key()]) -> [info()]).
 -spec(info_all/1 :: (vhost()) -> [[info()]]).
 -spec(info_all/2 :: (vhost(), [info_key()]) -> [[info()]]).
-<<<<<<< HEAD
--spec(publish/2 :: (exchange(), delivery()) -> {routing_result(), [pid()]}).
-=======
 -spec(simple_publish/6 ::
       (bool(), bool(), exchange_name(), routing_key(), binary(), binary()) ->
              publish_res()).
 -spec(simple_publish/3 :: (bool(), bool(), message()) -> publish_res()).
--spec(route/2 :: (exchange(), routing_key()) -> [pid()]).
->>>>>>> c28c1559
+-spec(route/3 :: (exchange(), routing_key(), decoded_content()) -> [pid()]).
 -spec(add_binding/4 ::
       (exchange_name(), queue_name(), routing_key(), amqp_table()) ->
              bind_res() | {'error', 'durability_settings_incompatible'}).
@@ -102,6 +91,7 @@
 -spec(delete_queue_bindings/1 :: (queue_name()) -> 'ok').
 -spec(delete_transient_queue_bindings/1 :: (queue_name()) -> 'ok').
 -spec(topic_matches/2 :: (binary(), binary()) -> bool()).
+-spec(headers_match/2 :: (amqp_table(), amqp_table()) -> bool()).
 -spec(delete/2 :: (exchange_name(), bool()) ->
              'ok' | not_found() | {'error', 'in_use'}).
 -spec(list_queue_bindings/1 :: (queue_name()) -> 
@@ -116,24 +106,6 @@
 -define(INFO_KEYS, [name, type, durable, auto_delete, arguments].
 
 recover() ->
-<<<<<<< /tmp/rabbitmq-server/src/rabbit_exchange.erl
-    rabbit_misc:execute_mnesia_transaction(
-      fun () ->
-              mnesia:foldl(
-                fun (Exchange, Acc) ->
-                        ok = mnesia:write(Exchange),
-                        Acc
-                end, ok, durable_exchanges),
-              mnesia:foldl(
-                fun (Route, Acc) ->
-                        {_, ReverseRoute} = route_with_reverse(Route),
-                        ok = mnesia:write(Route),
-                        ok = mnesia:write(ReverseRoute),
-                        Acc
-                end, ok, durable_routes),
-              ok
-      end).
-=======
     ok = rabbit_misc:table_foreach(
            fun(Exchange) -> ok = mnesia:write(rabbit_exchange,
                                               Exchange, write)
@@ -145,7 +117,6 @@
                          ok = mnesia:write(rabbit_reverse_route,
                                            ReverseRoute, write)
            end, rabbit_durable_route).
->>>>>>> /tmp/rabbit_exchange.erl~other.4_e6ym
 
 declare(ExchangeName, Type, Durable, AutoDelete, Args) ->
     Exchange = #exchange{name = ExchangeName,
@@ -155,11 +126,11 @@
                          arguments = Args},
     rabbit_misc:execute_mnesia_transaction(
       fun () ->
-              case mnesia:wread({exchange, ExchangeName}) of
-                  [] -> ok = mnesia:write(Exchange),
+              case mnesia:wread({rabbit_exchange, ExchangeName}) of
+                  [] -> ok = mnesia:write(rabbit_exchange, Exchange, write),
                         if Durable ->
-                                ok = mnesia:write(
-                                       durable_exchanges, Exchange, write);
+                                ok = mnesia:write(rabbit_durable_exchange,
+                                                  Exchange, write);
                            true -> ok
                         end,
                         Exchange;
@@ -173,6 +144,8 @@
     direct;
 check_type(<<"topic">>) ->
     topic;
+check_type(<<"headers">>) ->
+    headers;
 check_type(T) ->
     rabbit_misc:protocol_error(
       command_invalid, "invalid exchange type '~s'", [T]).
@@ -186,16 +159,19 @@
       [rabbit_misc:rs(Name), ActualType, RequiredType]).
 
 lookup(Name) ->
-    rabbit_misc:dirty_read({exchange, Name}).
+    rabbit_misc:dirty_read({rabbit_exchange, Name}).
 
 lookup_or_die(Name) ->
     case lookup(Name) of
         {ok, X} -> X;
-        {error, not_found} -> rabbit_misc:not_found(Name)
+        {error, not_found} ->
+            rabbit_misc:protocol_error(
+              not_found, "no ~s", [rabbit_misc:rs(Name)])
     end.
 
 list(VHostPath) ->
     mnesia:dirty_match_object(
+      rabbit_exchange,
       #exchange{name = rabbit_misc:r(VHostPath, exchange), _ = '_'}).
 
 map(VHostPath, F) ->
@@ -220,41 +196,6 @@
 
 info_all(VHostPath, Items) -> map(VHostPath, fun (X) -> info(X, Items) end).
 
-<<<<<<< HEAD
-publish(X, Delivery) ->
-    publish(X, [], Delivery).
-
-publish(X, Seen, Delivery = #delivery{
-                   message = #basic_message{routing_key = RK, content = C}}) ->
-    case rabbit_router:deliver(route(X, RK, C), Delivery) of
-        {_, []} = R ->
-            #exchange{name = XName, arguments = Args} = X,
-            case rabbit_misc:r_arg(XName, exchange, Args,
-                                   <<"alternate-exchange">>) of
-                undefined ->
-                    R;
-                AName ->
-                    NewSeen = [XName | Seen],
-                    case lists:member(AName, NewSeen) of
-                        true ->
-                            R;
-                        false ->
-                            case lookup(AName) of
-                                {ok, AX} ->
-                                    publish(AX, NewSeen, Delivery);
-                                {error, not_found} ->
-                                    rabbit_log:warning(
-                                      "alternate exchange for ~s "
-                                      "does not exist: ~s",
-                                      [rabbit_misc:rs(XName),
-                                       rabbit_misc:rs(AName)]),
-                                    R
-                            end
-                    end
-            end;
-        R ->
-            R
-=======
 %% Usable by Erlang code that wants to publish messages.
 simple_publish(Mandatory, Immediate, ExchangeName, RoutingKeyBin,
                ContentTypeBin, BodyBin) ->
@@ -272,15 +213,18 @@
 %% Usable by Erlang code that wants to publish messages.
 simple_publish(Mandatory, Immediate,
                Message = #basic_message{exchange_name = ExchangeName,
-                                        routing_key = RoutingKey}) ->
+                                        routing_key = RoutingKey,
+					content = Content}) ->
     case lookup(ExchangeName) of
         {ok, Exchange} ->
-            QPids = route(Exchange, RoutingKey),
+            QPids = route(Exchange, RoutingKey, Content),
             rabbit_router:deliver(QPids, Mandatory, Immediate,
                                   none, Message);
         {error, Error} -> {error, Error}
->>>>>>> c28c1559
     end.
+
+sort_arguments(Arguments) ->
+    lists:keysort(1, Arguments).
 
 %% return the list of qpids to which a message with a given routing
 %% key, sent to a particular exchange, should be delivered.
@@ -288,7 +232,6 @@
 %% The function ensures that a qpid appears in the return list exactly
 %% as many times as a message should be delivered to it. With the
 %% current exchange types that is at most once.
-<<<<<<< HEAD
 route(X = #exchange{type = topic}, RoutingKey, _Content) ->
     match_bindings(X, fun (#binding{key = BindingKey}) ->
                               topic_matches(BindingKey, RoutingKey)
@@ -309,54 +252,41 @@
 route(X = #exchange{type = direct}, RoutingKey, _Content) ->
     match_routing_key(X, RoutingKey).
 
-sort_arguments(Arguments) ->
-    lists:keysort(1, Arguments).
-
-=======
-%%
->>>>>>> c28c1559
 %% TODO: Maybe this should be handled by a cursor instead.
-route(#exchange{name = Name, type = topic}, RoutingKey) ->
-    Query = qlc:q([QName ||
-                      #route{binding = #binding{
-                               exchange_name = ExchangeName,
-                               queue_name = QName,
-                               key = BindingKey}} <- mnesia:table(route),
-                      ExchangeName == Name,
-                      %% TODO: This causes a full scan for each entry
-                      %% with the same exchange  (see bug 19336)
-                      topic_matches(BindingKey, RoutingKey)]),
+%% TODO: This causes a full scan for each entry with the same exchange
+match_bindings(#exchange{name = Name}, Match) ->
+    Query = qlc:q([QName || #route{binding = Binding = #binding{
+                                               exchange_name = ExchangeName,
+                                               queue_name = QName}} <-
+                                mnesia:table(rabbit_route),
+                            ExchangeName == Name,
+                            Match(Binding)]),
     lookup_qpids(
       try
           mnesia:async_dirty(fun qlc:e/1, [Query])
       catch exit:{aborted, {badarg, _}} ->
               %% work around OTP-7025, which was fixed in R12B-1, by
               %% falling back on a less efficient method
-              [QName || #route{binding = #binding{queue_name = QName,
-                                                  key = BindingKey}} <-
+              [QName || #route{binding = Binding = #binding{
+                                           queue_name = QName}} <-
                             mnesia:dirty_match_object(
+                              rabbit_route,
                               #route{binding = #binding{exchange_name = Name,
                                                         _ = '_'}}),
-                        topic_matches(BindingKey, RoutingKey)]
-      end);
-
-route(X = #exchange{type = fanout}, _) ->
-    route_internal(X, '_');
-
-route(X = #exchange{type = direct}, RoutingKey) ->
-    route_internal(X, RoutingKey).
-
-route_internal(#exchange{name = Name}, RoutingKey) ->
+                        Match(Binding)]
+      end).
+
+match_routing_key(#exchange{name = Name}, RoutingKey) ->
     MatchHead = #route{binding = #binding{exchange_name = Name,
                                           queue_name = '$1',
                                           key = RoutingKey,
                                           _ = '_'}},
-    lookup_qpids(mnesia:dirty_select(route, [{MatchHead, [], ['$1']}])).
+    lookup_qpids(mnesia:dirty_select(rabbit_route, [{MatchHead, [], ['$1']}])).
 
 lookup_qpids(Queues) ->
     sets:fold(
       fun(Key, Acc) ->
-              case mnesia:dirty_read({amqqueue, Key}) of
+              case mnesia:dirty_read({rabbit_queue, Key}) of
                   [#amqqueue{pid = QPid}] -> [QPid | Acc];
                   []                      -> Acc
               end
@@ -366,13 +296,6 @@
 %% refactored to its own module, especially seeing as unbind will have
 %% to be implemented for 0.91 ?
 
-<<<<<<< /tmp/rabbitmq-server/src/rabbit_exchange.erl
-delete_bindings_for_exchange(ExchangeName) ->
-    indexed_delete(
-      #route{binding = #binding{exchange_name = ExchangeName,
-                                _ = '_'}}, 
-      fun delete_forward_routes/1, fun mnesia:delete_object/1).
-=======
 delete_exchange_bindings(ExchangeName) ->
     [begin
          ok = mnesia:delete_object(rabbit_reverse_route,
@@ -384,7 +307,6 @@
                                                  _ = '_'}},
                        write)],
     ok.
->>>>>>> /tmp/rabbit_exchange.erl~other.4_e6ym
 
 delete_queue_bindings(QueueName) ->
     delete_queue_bindings(QueueName, fun delete_forward_routes/1).
@@ -394,14 +316,7 @@
 
 delete_queue_bindings(QueueName, FwdDeleteFun) ->
     Exchanges = exchanges_for_queue(QueueName),
-    indexed_delete(
-      reverse_route(#route{binding = #binding{queue_name = QueueName, 
-                                              _ = '_'}}),
-      fun mnesia:delete_object/1, fun delete_forward_routes/1),
     [begin
-<<<<<<< /tmp/rabbitmq-server/src/rabbit_exchange.erl
-         [X] = mnesia:read({exchange, ExchangeName}),
-=======
          ok = FwdDeleteFun(reverse_route(Route)),
          ok = mnesia:delete_object(rabbit_reverse_route, Route, write)
      end || Route <- mnesia:match_object(
@@ -412,21 +327,13 @@
                        write)],
     [begin
          [X] = mnesia:read({rabbit_exchange, ExchangeName}),
->>>>>>> /tmp/rabbit_exchange.erl~other.4_e6ym
          ok = maybe_auto_delete(X)
      end || ExchangeName <- Exchanges],
     ok.
 
-indexed_delete(Match, ForwardsDeleteFun, ReverseDeleteFun) ->    
-    [begin
-         ok = ReverseDeleteFun(reverse_route(Route)),
-         ok = ForwardsDeleteFun(Route)
-     end || Route <- mnesia:match_object(Match)],
-    ok.
-
 delete_forward_routes(Route) ->
-    ok = mnesia:delete_object(Route),
-    ok = mnesia:delete_object(durable_routes, Route, write).
+    ok = mnesia:delete_object(rabbit_route, Route, write),
+    ok = mnesia:delete_object(rabbit_durable_route, Route, write).
 
 delete_transient_forward_routes(Route) ->
     ok = mnesia:delete_object(rabbit_route, Route, write).
@@ -438,23 +345,18 @@
                                             _ = '_'}}),
     sets:to_list(
       sets:from_list(
-        mnesia:select(reverse_route, [{MatchHead, [], ['$1']}]))).
-
-contains(Table, MatchHead) ->
+        mnesia:select(rabbit_reverse_route, [{MatchHead, [], ['$1']}]))).
+
+has_bindings(ExchangeName) ->
+    MatchHead = #route{binding = #binding{exchange_name = ExchangeName,
+                                          _ = '_'}},
     try
-<<<<<<< HEAD
-        continue(mnesia:select(Table, [{MatchHead, [], ['$_']}], 1, read))
+        continue(mnesia:select(rabbit_route, [{MatchHead, [], ['$_']}],
+                               1, read))
     catch exit:{aborted, {badarg, _}} ->
             %% work around OTP-7025, which was fixed in R12B-1, by
             %% falling back on a less efficient method
-            case mnesia:match_object(Table, MatchHead, read) of
-=======
-        continue(mnesia:select(route, [{MatchHead, [], ['$_']}], 1, read))
-    catch exit:{aborted, {badarg, _}} ->
-            %% work around OTP-7025, which was fixed in R12B-1, by
-            %% falling back on a less efficient method
-            case mnesia:match_object(MatchHead) of
->>>>>>> c28c1559
+            case mnesia:match_object(rabbit_route, MatchHead, read) of
                 []    -> false;
                 [_|_] -> true
             end
@@ -466,26 +368,13 @@
 
 call_with_exchange(Exchange, Fun) ->
     rabbit_misc:execute_mnesia_transaction(
-<<<<<<< /tmp/rabbitmq-server/src/rabbit_exchange.erl
-      fun() -> case mnesia:read({exchange, Exchange}) of
-                   []  -> {error, exchange_not_found};
-=======
       fun() -> case mnesia:read({rabbit_exchange, Exchange}) of
                    []  -> {error, not_found};
->>>>>>> /tmp/rabbit_exchange.erl~other.4_e6ym
                    [X] -> Fun(X)
                end
       end).
 
 call_with_exchange_and_queue(Exchange, Queue, Fun) ->
-<<<<<<< /tmp/rabbitmq-server/src/rabbit_exchange.erl
-    call_with_exchange(
-      Exchange, 
-      fun(X) -> case mnesia:read({amqqueue, Queue}) of
-                    []  -> {error, queue_not_found};
-                    [Q] -> Fun(X, Q)
-                end
-=======
     rabbit_misc:execute_mnesia_transaction(
       fun() -> case {mnesia:read({rabbit_exchange, Exchange}),
                      mnesia:read({rabbit_queue, Queue})} of
@@ -494,58 +383,43 @@
                    {[_], [ ]} -> {error, queue_not_found};
                    {[ ], [ ]} -> {error, exchange_and_queue_not_found}
                end
->>>>>>> /tmp/rabbit_exchange.erl~other.4_e6ym
       end).
 
 add_binding(ExchangeName, QueueName, RoutingKey, Arguments) ->
-    binding_action(
-      ExchangeName, QueueName, RoutingKey, Arguments,
-      fun (X, Q, B) ->
-              if Q#amqqueue.durable and not(X#exchange.durable) ->
-                      {error, durability_settings_incompatible};
-                 true -> ok = sync_binding(B, Q#amqqueue.durable,
-                                           fun mnesia:write/3)
-              end
-      end).
-
-delete_binding(ExchangeName, QueueName, RoutingKey, Arguments) ->
-    binding_action(
-      ExchangeName, QueueName, RoutingKey, Arguments,
-      fun (X, Q, B) ->
-              case mnesia:match_object(rabbit_route, #route{binding = B},
-                                       write) of
-                  [] -> {error, binding_not_found};
-                  _  -> ok = sync_binding(B, Q#amqqueue.durable,
-                                          fun mnesia:delete_object/3),
-                        maybe_auto_delete(X)
-              end
-      end).
-
-binding_action(ExchangeName, QueueName, RoutingKey, Arguments, Fun) ->
     call_with_exchange_and_queue(
       ExchangeName, QueueName,
       fun (X, Q) ->
-              Fun(X, Q, #binding{exchange_name = ExchangeName,
-                                 queue_name    = QueueName,
-                                 key           = RoutingKey,
-                                 args          = sort_arguments(Arguments)})
+              if Q#amqqueue.durable and not(X#exchange.durable) ->
+                      {error, durability_settings_incompatible};
+                 true -> ok = sync_binding(
+                            ExchangeName, QueueName, RoutingKey, Arguments,
+                            Q#amqqueue.durable, fun mnesia:write/3)
+              end
       end).
 
-<<<<<<< HEAD
-sync_binding(Binding, Durable, Fun) ->
-=======
+delete_binding(ExchangeName, QueueName, RoutingKey, Arguments) ->
+    call_with_exchange_and_queue(
+      ExchangeName, QueueName,
+      fun (X, Q) ->
+              ok = sync_binding(
+                     ExchangeName, QueueName, RoutingKey, Arguments,
+                     Q#amqqueue.durable, fun mnesia:delete_object/3),
+              maybe_auto_delete(X)
+      end).
+
 sync_binding(ExchangeName, QueueName, RoutingKey, Arguments, Durable, Fun) ->
     Binding = #binding{exchange_name = ExchangeName,
                        queue_name = QueueName,
                        key = RoutingKey,
-                       args = Arguments},
->>>>>>> c28c1559
+                       args = sort_arguments(Arguments)},
     ok = case Durable of
-             true  -> Fun(durable_routes, #route{binding = Binding}, write);
+             true  -> Fun(rabbit_durable_route,
+                          #route{binding = Binding}, write);
              false -> ok
          end,
-    [ok, ok] = [Fun(element(1, R), R, write) ||
-                   R <- tuple_to_list(route_with_reverse(Binding))],
+    {Route, ReverseRoute} = route_with_reverse(Binding),
+    ok = Fun(rabbit_route, Route, write),
+    ok = Fun(rabbit_reverse_route, ReverseRoute, write),
     ok.
 
 list_bindings(VHostPath) ->
@@ -556,6 +430,7 @@
                  queue_name    = QueueName,
                  args          = Arguments}}
             <- mnesia:dirty_match_object(
+                 rabbit_route,
                  #route{binding = #binding{
                           exchange_name = rabbit_misc:r(VHostPath, exchange),
                           _ = '_'},
@@ -591,7 +466,6 @@
                      key = Key,
                      args = Args}.
 
-<<<<<<< HEAD
 default_headers_match_kind() -> all.
 
 parse_x_match(<<"all">>) -> all;
@@ -603,7 +477,7 @@
 
 %% Horrendous matching algorithm. Depends for its merge-like
 %% (linear-time) behaviour on the lists:keysort (sort_arguments) that
-%% route/3 and {add,delete}_binding/4 do.
+%% route/3 and sync_binding/6 do.
 %%
 %%                 !!!!!!!!!!!!!!!!!!!!!!!!!!!!!!!!!!!!!!!!!!!!!!!!!!!!!!!!!!!!
 %% In other words: REQUIRES BOTH PATTERN AND DATA TO BE SORTED ASCENDING BY KEY.
@@ -653,8 +527,6 @@
         end,
     headers_match(PRest, DRest, AllMatch1, AnyMatch1, MatchKind).
 
-=======
->>>>>>> c28c1559
 split_topic_key(Key) ->
     {ok, KeySplit} = regexp:split(binary_to_list(Key), "\\."),
     KeySplit.
@@ -694,25 +566,15 @@
     ok.
 
 conditional_delete(Exchange = #exchange{name = ExchangeName}) ->
-    Match = #route{binding = #binding{exchange_name = ExchangeName, _ = '_'}},
-    %% we need to check for durable routes here too in case a bunch of
-    %% routes to durable queues have been removed temporarily as a
-    %% result of a node failure
-    case contains(rabbit_route, Match) orelse contains(rabbit_durable_route, Match) of
+    case has_bindings(ExchangeName) of
         false  -> unconditional_delete(Exchange);
         true   -> {error, in_use}
     end.
 
 unconditional_delete(#exchange{name = ExchangeName}) ->
-<<<<<<< /tmp/rabbitmq-server/src/rabbit_exchange.erl
-    ok = delete_bindings_for_exchange(ExchangeName),
-    ok = mnesia:delete({durable_exchanges, ExchangeName}),
-    ok = mnesia:delete({exchange, ExchangeName}).
-=======
     ok = delete_exchange_bindings(ExchangeName),
     ok = mnesia:delete({rabbit_durable_exchange, ExchangeName}),
     ok = mnesia:delete({rabbit_exchange, ExchangeName}).
->>>>>>> /tmp/rabbit_exchange.erl~other.4_e6ym
 
 %%----------------------------------------------------------------------------
 %% EXTENDED API
@@ -728,7 +590,7 @@
         #route{binding = #binding{queue_name = QueueName,
                                   key = RoutingKey,
                                   args = Arguments}} 
-            <- mnesia:dirty_match_object(Route)].
+            <- mnesia:dirty_match_object(rabbit_route, Route)].
 
 % Refactoring is left as an exercise for the reader
 list_queue_bindings(QueueName) ->
@@ -738,4 +600,4 @@
         #route{binding = #binding{exchange_name = ExchangeName,
                                   key = RoutingKey,
                                   args = Arguments}} 
-            <- mnesia:dirty_match_object(Route)].+            <- mnesia:dirty_match_object(rabbit_route, Route)].
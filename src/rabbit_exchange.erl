%%   The contents of this file are subject to the Mozilla Public License
%%   Version 1.1 (the "License"); you may not use this file except in
%%   compliance with the License. You may obtain a copy of the License at
%%   http://www.mozilla.org/MPL/
%%
%%   Software distributed under the License is distributed on an "AS IS"
%%   basis, WITHOUT WARRANTY OF ANY KIND, either express or implied. See the
%%   License for the specific language governing rights and limitations
%%   under the License.
%%
%%   The Original Code is RabbitMQ.
%%
%%   The Initial Developers of the Original Code are LShift Ltd,
%%   Cohesive Financial Technologies LLC, and Rabbit Technologies Ltd.
%%
%%   Portions created before 22-Nov-2008 00:00:00 GMT by LShift Ltd,
%%   Cohesive Financial Technologies LLC, or Rabbit Technologies Ltd
%%   are Copyright (C) 2007-2008 LShift Ltd, Cohesive Financial
%%   Technologies LLC, and Rabbit Technologies Ltd.
%%
%%   Portions created by LShift Ltd are Copyright (C) 2007-2009 LShift
%%   Ltd. Portions created by Cohesive Financial Technologies LLC are
%%   Copyright (C) 2007-2009 Cohesive Financial Technologies
%%   LLC. Portions created by Rabbit Technologies Ltd are Copyright
%%   (C) 2007-2009 Rabbit Technologies Ltd.
%%
%%   All Rights Reserved.
%%
%%   Contributor(s): ______________________________________.
%%

-module(rabbit_exchange).
-include("rabbit.hrl").
-include("rabbit_framing.hrl").

-export([recover/0, declare/5, lookup/1, lookup_or_die/1,
         list/1, info/1, info/2, info_all/1, info_all/2,
         simple_publish/6, simple_publish/3,
         route/3]).
-export([add_binding/4, delete_binding/4, list_bindings/1]).
-export([delete/2]).
-export([delete_queue_bindings/1, delete_transient_queue_bindings/1]).
-export([check_type/1, assert_type/2]).

%% EXTENDED API
-export([list_exchange_bindings/1]).
-export([list_queue_bindings/1]).

-import(mnesia).
-import(sets).
-import(lists).
-import(regexp).

%%----------------------------------------------------------------------------

-ifdef(use_specs).

-type(publish_res() :: {'ok', [pid()]} |
      not_found() | {'error', 'unroutable' | 'not_delivered'}).
-type(bind_res() :: 'ok' | {'error',
                            'queue_not_found' |
                            'exchange_not_found' |
                            'exchange_and_queue_not_found'}).
-spec(recover/0 :: () -> 'ok').
-spec(declare/5 :: (exchange_name(), exchange_type(), boolean(), boolean(),
                    amqp_table()) -> exchange()).
-spec(check_type/1 :: (binary()) -> atom()).
-spec(assert_type/2 :: (exchange(), atom()) -> 'ok').
-spec(lookup/1 :: (exchange_name()) -> {'ok', exchange()} | not_found()).
-spec(lookup_or_die/1 :: (exchange_name()) -> exchange()).
-spec(list/1 :: (vhost()) -> [exchange()]).
-spec(info/1 :: (exchange()) -> [info()]).
-spec(info/2 :: (exchange(), [info_key()]) -> [info()]).
-spec(info_all/1 :: (vhost()) -> [[info()]]).
-spec(info_all/2 :: (vhost(), [info_key()]) -> [[info()]]).
-spec(simple_publish/6 ::
      (bool(), bool(), exchange_name(), routing_key(), binary(), binary()) ->
             publish_res()).
-spec(simple_publish/3 :: (bool(), bool(), message()) -> publish_res()).
-spec(route/3 :: (exchange(), routing_key(), decoded_content()) -> [pid()]).
-spec(add_binding/4 ::
      (exchange_name(), queue_name(), routing_key(), amqp_table()) ->
             bind_res() | {'error', 'durability_settings_incompatible'}).
-spec(delete_binding/4 ::
      (exchange_name(), queue_name(), routing_key(), amqp_table()) ->
             bind_res() | {'error', 'binding_not_found'}).
-spec(list_bindings/1 :: (vhost()) -> 
             [{exchange_name(), queue_name(), routing_key(), amqp_table()}]).
-spec(delete_queue_bindings/1 :: (queue_name()) -> 'ok').
-spec(delete_transient_queue_bindings/1 :: (queue_name()) -> 'ok').
-spec(delete/2 :: (exchange_name(), boolean()) ->
             'ok' | not_found() | {'error', 'in_use'}).
-spec(list_queue_bindings/1 :: (queue_name()) -> 
              [{exchange_name(), routing_key(), amqp_table()}]).
-spec(list_exchange_bindings/1 :: (exchange_name()) -> 
              [{queue_name(), routing_key(), amqp_table()}]).

-endif.

%%----------------------------------------------------------------------------

-define(INFO_KEYS, [name, type, durable, auto_delete, arguments].

recover() ->
    ok = rabbit_misc:table_foreach(
           fun(Exchange) -> ok = mnesia:write(rabbit_exchange,
                                              Exchange, write)
           end, rabbit_durable_exchange),
    ok = rabbit_misc:table_foreach(
           fun(Route) -> {_, ReverseRoute} = route_with_reverse(Route),
                         ok = mnesia:write(rabbit_route,
                                           Route, write),
                         ok = mnesia:write(rabbit_reverse_route,
                                           ReverseRoute, write)
           end, rabbit_durable_route).

declare(ExchangeName, Type, Durable, AutoDelete, Args) ->
    Exchange = #exchange{name = ExchangeName,
                         type = Type,
                         durable = Durable,
                         auto_delete = AutoDelete,
                         arguments = Args},
    ok = Type:declare(Exchange),
    rabbit_misc:execute_mnesia_transaction(
      fun () ->
              case mnesia:wread({rabbit_exchange, ExchangeName}) of
                  [] -> ok = mnesia:write(rabbit_exchange, Exchange, write),
                        if Durable ->
                                ok = mnesia:write(rabbit_durable_exchange,
                                                  Exchange, write);
                           true -> ok
                        end,
                        Exchange;
                  [ExistingX] -> ExistingX
              end
      end).

typename_to_plugin_module(T) ->
    case rabbit_exchange_type:lookup_module(T) of
        {ok, Module} ->
            Module;
        {error, not_found} ->
            rabbit_misc:protocol_error(
              command_invalid, "invalid exchange type '~s'", [T])
    end.

plugin_module_to_typename(M) ->
    {ok, TypeName} = rabbit_exchange_type:lookup_name(M),
    TypeName.

check_type(T) ->
    Module = typename_to_plugin_module(T),
    case catch Module:description() of
        {'EXIT', {undef, [{_, description, []} | _]}} ->
            rabbit_misc:protocol_error(
              command_invalid, "invalid exchange type '~s'", [T]);
        {'EXIT', _} ->
            rabbit_misc:protocol_error(
              command_invalid, "problem loading exchange type '~s'", [T]);
        _ ->
            Module
    end.

assert_type(#exchange{ type = ActualType }, RequiredType)
  when ActualType == RequiredType ->
    ok;
assert_type(#exchange{ name = Name, type = ActualType }, RequiredType) ->
    rabbit_misc:protocol_error(
      not_allowed, "cannot redeclare ~s of type '~s' with type '~s'",
      [rabbit_misc:rs(Name),
       plugin_module_to_typename(ActualType),
       plugin_module_to_typename(RequiredType)]).

lookup(Name) ->
    rabbit_misc:dirty_read({rabbit_exchange, Name}).

lookup_or_die(Name) ->
    case lookup(Name) of
        {ok, X} -> X;
        {error, not_found} ->
            rabbit_misc:protocol_error(
              not_found, "no ~s", [rabbit_misc:rs(Name)])
    end.

list(VHostPath) ->
    mnesia:dirty_match_object(
      rabbit_exchange,
      #exchange{name = rabbit_misc:r(VHostPath, exchange), _ = '_'}).

map(VHostPath, F) ->
    %% TODO: there is scope for optimisation here, e.g. using a
    %% cursor, parallelising the function invocation
    lists:map(F, list(VHostPath)).

infos(Items, X) -> [{Item, i(Item, X)} || Item <- Items].

i(name,        #exchange{name        = Name})       -> Name;
i(type,        #exchange{type        = Type})       -> plugin_module_to_typename(Type);
i(durable,     #exchange{durable     = Durable})    -> Durable;
i(auto_delete, #exchange{auto_delete = AutoDelete}) -> AutoDelete;
i(arguments,   #exchange{arguments   = Arguments})  -> Arguments;
i(Item, _) -> throw({bad_argument, Item}).

info(X = #exchange{}) -> infos(?INFO_KEYS, X).

info(X = #exchange{}, Items) -> infos(Items, X).

info_all(VHostPath) -> map(VHostPath, fun (X) -> info(X) end).

info_all(VHostPath, Items) -> map(VHostPath, fun (X) -> info(X, Items) end).

<<<<<<< HEAD
%% Usable by Erlang code that wants to publish messages.
simple_publish(Mandatory, Immediate, ExchangeName, RoutingKeyBin,
               ContentTypeBin, BodyBin) ->
    {ClassId, _MethodId} = rabbit_framing:method_id('basic.publish'),
    Content = #content{class_id = ClassId,
                       properties = #'P_basic'{content_type = ContentTypeBin},
                       properties_bin = none,
                       payload_fragments_rev = [BodyBin]},
    Message = #basic_message{exchange_name = ExchangeName,
                             routing_key = RoutingKeyBin,
                             content = Content,
                             persistent_key = none},
    simple_publish(Mandatory, Immediate, Message).

%% Usable by Erlang code that wants to publish messages.
simple_publish(Mandatory, Immediate,
               Message = #basic_message{exchange_name = ExchangeName,
                                        routing_key = RoutingKey,
					content = Content}) ->
    case lookup(ExchangeName) of
        {ok, Exchange} ->
            QPids = route(Exchange, RoutingKey, Content),
            rabbit_router:deliver(QPids, Mandatory, Immediate,
                                  none, Message);
        {error, Error} -> {error, Error}
    end.

sort_arguments(Arguments) ->
    lists:keysort(1, Arguments).

%% return the list of qpids to which a message with a given routing
%% key, sent to a particular exchange, should be delivered.
%%
%% The function ensures that a qpid appears in the return list exactly
%% as many times as a message should be delivered to it. With the
%% current exchange types that is at most once.
route(X = #exchange{type = topic}, RoutingKey, _Content) ->
    match_bindings(X, fun (#binding{key = BindingKey}) ->
                              topic_matches(BindingKey, RoutingKey)
                      end);

route(X = #exchange{type = headers}, _RoutingKey, Content) ->
    Headers = case (Content#content.properties)#'P_basic'.headers of
                  undefined -> [];
                  H         -> sort_arguments(H)
              end,
    match_bindings(X, fun (#binding{args = Spec}) ->
                              headers_match(Spec, Headers)
                      end);

route(X = #exchange{type = fanout}, _RoutingKey, _Content) ->
    match_routing_key(X, '_');

route(X = #exchange{type = direct}, RoutingKey, _Content) ->
    match_routing_key(X, RoutingKey).

%% TODO: Maybe this should be handled by a cursor instead.
%% TODO: This causes a full scan for each entry with the same exchange
match_bindings(#exchange{name = Name}, Match) ->
    Query = qlc:q([QName || #route{binding = Binding = #binding{
                                               exchange_name = ExchangeName,
                                               queue_name = QName}} <-
                                mnesia:table(rabbit_route),
                            ExchangeName == Name,
                            Match(Binding)]),
    lookup_qpids(
      try
          mnesia:async_dirty(fun qlc:e/1, [Query])
      catch exit:{aborted, {badarg, _}} ->
              %% work around OTP-7025, which was fixed in R12B-1, by
              %% falling back on a less efficient method
              [QName || #route{binding = Binding = #binding{
                                           queue_name = QName}} <-
                            mnesia:dirty_match_object(
                              rabbit_route,
                              #route{binding = #binding{exchange_name = Name,
                                                        _ = '_'}}),
                        Match(Binding)]
      end).

match_routing_key(#exchange{name = Name}, RoutingKey) ->
    MatchHead = #route{binding = #binding{exchange_name = Name,
                                          queue_name = '$1',
                                          key = RoutingKey,
                                          _ = '_'}},
    lookup_qpids(mnesia:dirty_select(rabbit_route, [{MatchHead, [], ['$1']}])).

lookup_qpids(Queues) ->
    sets:fold(
      fun(Key, Acc) ->
              case mnesia:dirty_read({rabbit_queue, Key}) of
                  [#amqqueue{pid = QPid}] -> [QPid | Acc];
                  []                      -> Acc
              end
      end, [], sets:from_list(Queues)).

=======
publish(X, Delivery) ->
    publish(X, [], Delivery).

publish(X = #exchange{type = Type}, Seen, Delivery) ->
    case Type:publish(X, Delivery) of
        {_, []} = R ->
            #exchange{name = XName, arguments = Args} = X,
            case rabbit_misc:r_arg(XName, exchange, Args,
                                   <<"alternate-exchange">>) of
                undefined ->
                    R;
                AName ->
                    NewSeen = [XName | Seen],
                    case lists:member(AName, NewSeen) of
                        true ->
                            R;
                        false ->
                            case lookup(AName) of
                                {ok, AX} ->
                                    publish(AX, NewSeen, Delivery);
                                {error, not_found} ->
                                    rabbit_log:warning(
                                      "alternate exchange for ~s "
                                      "does not exist: ~s",
                                      [rabbit_misc:rs(XName),
                                       rabbit_misc:rs(AName)]),
                                    R
                            end
                    end
            end;
        R ->
            R
    end.

>>>>>>> 29037546
%% TODO: Should all of the route and binding management not be
%% refactored to its own module, especially seeing as unbind will have
%% to be implemented for 0.91 ?

delete_exchange_bindings(ExchangeName) ->
    [begin
         ok = mnesia:delete_object(rabbit_reverse_route,
                                   reverse_route(Route), write),
         ok = delete_forward_routes(Route)
     end || Route <- mnesia:match_object(
                       rabbit_route,
                       #route{binding = #binding{exchange_name = ExchangeName,
                                                 _ = '_'}},
                       write)],
    ok.

delete_queue_bindings(QueueName) ->
    delete_queue_bindings(QueueName, fun delete_forward_routes/1).

delete_transient_queue_bindings(QueueName) ->
    delete_queue_bindings(QueueName, fun delete_transient_forward_routes/1).

delete_queue_bindings(QueueName, FwdDeleteFun) ->
    Exchanges = exchanges_for_queue(QueueName),
    [begin
         ok = FwdDeleteFun(reverse_route(Route)),
         ok = mnesia:delete_object(rabbit_reverse_route, Route, write)
     end || Route <- mnesia:match_object(
                       rabbit_reverse_route,
                       reverse_route(
                         #route{binding = #binding{queue_name = QueueName, 
                                                   _ = '_'}}),
                       write)],
    [begin
         [X] = mnesia:read({rabbit_exchange, ExchangeName}),
         ok = maybe_auto_delete(X)
     end || ExchangeName <- Exchanges],
    ok.

delete_forward_routes(Route) ->
    ok = mnesia:delete_object(rabbit_route, Route, write),
    ok = mnesia:delete_object(rabbit_durable_route, Route, write).

delete_transient_forward_routes(Route) ->
    ok = mnesia:delete_object(rabbit_route, Route, write).

exchanges_for_queue(QueueName) ->
    MatchHead = reverse_route(
                  #route{binding = #binding{exchange_name = '$1',
                                            queue_name = QueueName,
                                            _ = '_'}}),
    sets:to_list(
      sets:from_list(
        mnesia:select(rabbit_reverse_route, [{MatchHead, [], ['$1']}]))).

has_bindings(ExchangeName) ->
    MatchHead = #route{binding = #binding{exchange_name = ExchangeName,
                                          _ = '_'}},
    try
        continue(mnesia:select(rabbit_route, [{MatchHead, [], ['$_']}],
                               1, read))
    catch exit:{aborted, {badarg, _}} ->
            %% work around OTP-7025, which was fixed in R12B-1, by
            %% falling back on a less efficient method
            case mnesia:match_object(rabbit_route, MatchHead, read) of
                []    -> false;
                [_|_] -> true
            end
    end.

continue('$end_of_table')    -> false;
continue({[_|_], _})         -> true;
continue({[], Continuation}) -> continue(mnesia:select(Continuation)).

call_with_exchange(Exchange, Fun) ->
    rabbit_misc:execute_mnesia_transaction(
      fun() -> case mnesia:read({rabbit_exchange, Exchange}) of
                   []  -> {error, not_found};
                   [X] -> Fun(X)
               end
      end).

call_with_exchange_and_queue(Exchange, Queue, Fun) ->
    rabbit_misc:execute_mnesia_transaction(
      fun() -> case {mnesia:read({rabbit_exchange, Exchange}),
                     mnesia:read({rabbit_queue, Queue})} of
                   {[X], [Q]} -> Fun(X, Q);
                   {[ ], [_]} -> {error, exchange_not_found};
                   {[_], [ ]} -> {error, queue_not_found};
                   {[ ], [ ]} -> {error, exchange_and_queue_not_found}
               end
      end).

add_binding(ExchangeName, QueueName, RoutingKey, Arguments) ->
    call_with_exchange_and_queue(
      ExchangeName, QueueName,
      fun (X, Q) ->
              if Q#amqqueue.durable and not(X#exchange.durable) ->
                      {error, durability_settings_incompatible};
                 true -> ok = sync_binding(
                            ExchangeName, QueueName, RoutingKey, Arguments,
                            Q#amqqueue.durable, fun mnesia:write/3)
              end
      end).

delete_binding(ExchangeName, QueueName, RoutingKey, Arguments) ->
    call_with_exchange_and_queue(
      ExchangeName, QueueName,
      fun (X, Q) ->
<<<<<<< HEAD
              ok = sync_binding(
                     ExchangeName, QueueName, RoutingKey, Arguments,
                     Q#amqqueue.durable, fun mnesia:delete_object/3),
              maybe_auto_delete(X)
=======
              Fun(X, Q, #binding{exchange_name = ExchangeName,
                                 queue_name    = QueueName,
                                 key           = RoutingKey,
                                 args          = rabbit_misc:sort_field_table(Arguments)})
>>>>>>> 29037546
      end).

sync_binding(ExchangeName, QueueName, RoutingKey, Arguments, Durable, Fun) ->
    Binding = #binding{exchange_name = ExchangeName,
                       queue_name = QueueName,
                       key = RoutingKey,
                       args = sort_arguments(Arguments)},
    ok = case Durable of
             true  -> Fun(rabbit_durable_route,
                          #route{binding = Binding}, write);
             false -> ok
         end,
    {Route, ReverseRoute} = route_with_reverse(Binding),
    ok = Fun(rabbit_route, Route, write),
    ok = Fun(rabbit_reverse_route, ReverseRoute, write),
    ok.

list_bindings(VHostPath) ->
    [{ExchangeName, QueueName, RoutingKey, Arguments} ||
        #route{binding = #binding{
                 exchange_name = ExchangeName,
                 key           = RoutingKey, 
                 queue_name    = QueueName,
                 args          = Arguments}}
            <- mnesia:dirty_match_object(
                 rabbit_route,
                 #route{binding = #binding{
                          exchange_name = rabbit_misc:r(VHostPath, exchange),
                          _ = '_'},
                        _ = '_'})].

route_with_reverse(#route{binding = Binding}) ->
    route_with_reverse(Binding);
route_with_reverse(Binding = #binding{}) ->
    Route = #route{binding = Binding},
    {Route, reverse_route(Route)}.

reverse_route(#route{binding = Binding}) ->
    #reverse_route{reverse_binding = reverse_binding(Binding)};

reverse_route(#reverse_route{reverse_binding = Binding}) ->
    #route{binding = reverse_binding(Binding)}.

reverse_binding(#reverse_binding{exchange_name = Exchange,
                                 queue_name = Queue,
                                 key = Key,
                                 args = Args}) ->
    #binding{exchange_name = Exchange,
             queue_name = Queue,
             key = Key,
             args = Args};

reverse_binding(#binding{exchange_name = Exchange,
                         queue_name = Queue,
                         key = Key,
                         args = Args}) ->
    #reverse_binding{exchange_name = Exchange,
                     queue_name = Queue,
                     key = Key,
                     args = Args}.

<<<<<<< HEAD
default_headers_match_kind() -> all.

parse_x_match(<<"all">>) -> all;
parse_x_match(<<"any">>) -> any;
parse_x_match(Other) ->
    rabbit_log:warning("Invalid x-match field value ~p; expected all or any",
                       [Other]),
    default_headers_match_kind().

%% Horrendous matching algorithm. Depends for its merge-like
%% (linear-time) behaviour on the lists:keysort (sort_arguments) that
%% route/3 and sync_binding/6 do.
%%
%%                 !!!!!!!!!!!!!!!!!!!!!!!!!!!!!!!!!!!!!!!!!!!!!!!!!!!!!!!!!!!!
%% In other words: REQUIRES BOTH PATTERN AND DATA TO BE SORTED ASCENDING BY KEY.
%%                 !!!!!!!!!!!!!!!!!!!!!!!!!!!!!!!!!!!!!!!!!!!!!!!!!!!!!!!!!!!!
%%
headers_match(Pattern, Data) ->
    MatchKind = case lists:keysearch(<<"x-match">>, 1, Pattern) of
                    {value, {_, longstr, MK}} -> parse_x_match(MK);
                    {value, {_, Type, MK}} ->
                        rabbit_log:warning("Invalid x-match field type ~p "
                                           "(value ~p); expected longstr",
                                           [Type, MK]),
                        default_headers_match_kind();
                    _ -> default_headers_match_kind()
                end,
    headers_match(Pattern, Data, true, false, MatchKind).

headers_match([], _Data, AllMatch, _AnyMatch, all) ->
    AllMatch;
headers_match([], _Data, _AllMatch, AnyMatch, any) ->
    AnyMatch;
headers_match([{<<"x-", _/binary>>, _PT, _PV} | PRest], Data,
              AllMatch, AnyMatch, MatchKind) ->
    headers_match(PRest, Data, AllMatch, AnyMatch, MatchKind);
headers_match(_Pattern, [], _AllMatch, AnyMatch, MatchKind) ->
    headers_match([], [], false, AnyMatch, MatchKind);
headers_match(Pattern = [{PK, _PT, _PV} | _], [{DK, _DT, _DV} | DRest],
              AllMatch, AnyMatch, MatchKind) when PK > DK ->
    headers_match(Pattern, DRest, AllMatch, AnyMatch, MatchKind);
headers_match([{PK, _PT, _PV} | PRest], Data = [{DK, _DT, _DV} | _],
              _AllMatch, AnyMatch, MatchKind) when PK < DK ->
    headers_match(PRest, Data, false, AnyMatch, MatchKind);
headers_match([{PK, PT, PV} | PRest], [{DK, DT, DV} | DRest],
              AllMatch, AnyMatch, MatchKind) when PK == DK ->
    {AllMatch1, AnyMatch1} =
        if
            %% It's not properly specified, but a "no value" in a
            %% pattern field is supposed to mean simple presence of
            %% the corresponding data field. I've interpreted that to
            %% mean a type of "void" for the pattern field.
            PT == void -> {AllMatch, true};
            %% Similarly, it's not specified, but I assume that a
            %% mismatched type causes a mismatched value.
            PT =/= DT  -> {false, AnyMatch};
            PV == DV   -> {AllMatch, true};
            true       -> {false, AnyMatch}
        end,
    headers_match(PRest, DRest, AllMatch1, AnyMatch1, MatchKind).

split_topic_key(Key) ->
    {ok, KeySplit} = regexp:split(binary_to_list(Key), "\\."),
    KeySplit.

topic_matches(PatternKey, RoutingKey) ->
    P = split_topic_key(PatternKey),
    R = split_topic_key(RoutingKey),
    topic_matches1(P, R).

topic_matches1(["#"], _R) ->
    true;
topic_matches1(["#" | PTail], R) ->
    last_topic_match(PTail, [], lists:reverse(R));
topic_matches1([], []) ->
    true;
topic_matches1(["*" | PatRest], [_ | ValRest]) ->
    topic_matches1(PatRest, ValRest);
topic_matches1([PatElement | PatRest], [ValElement | ValRest]) when PatElement == ValElement ->
    topic_matches1(PatRest, ValRest);
topic_matches1(_, _) ->
    false.

last_topic_match(P, R, []) ->
    topic_matches1(P, R);
last_topic_match(P, R, [BacktrackNext | BacktrackList]) ->
    topic_matches1(P, R) or last_topic_match(P, [BacktrackNext | R], BacktrackList).

=======
>>>>>>> 29037546
delete(ExchangeName, _IfUnused = true) ->
    call_with_exchange(ExchangeName, fun conditional_delete/1);
delete(ExchangeName, _IfUnused = false) ->
    call_with_exchange(ExchangeName, fun unconditional_delete/1).

maybe_auto_delete(#exchange{auto_delete = false}) ->
    ok;
maybe_auto_delete(Exchange = #exchange{auto_delete = true}) ->
    conditional_delete(Exchange),
    ok.

conditional_delete(Exchange = #exchange{name = ExchangeName}) ->
    case has_bindings(ExchangeName) of
        false  -> unconditional_delete(Exchange);
        true   -> {error, in_use}
    end.

unconditional_delete(#exchange{name = ExchangeName}) ->
    ok = delete_exchange_bindings(ExchangeName),
    ok = mnesia:delete({rabbit_durable_exchange, ExchangeName}),
    ok = mnesia:delete({rabbit_exchange, ExchangeName}).

%%----------------------------------------------------------------------------
%% EXTENDED API
%% These are API calls that are not used by the server internally,
%% they are exported for embedded clients to use

%% This is currently used in mod_rabbit.erl (XMPP) and expects this to
%% return {QueueName, RoutingKey, Arguments} tuples
list_exchange_bindings(ExchangeName) ->
    Route = #route{binding = #binding{exchange_name = ExchangeName,
                                      _ = '_'}},
    [{QueueName, RoutingKey, Arguments} ||
        #route{binding = #binding{queue_name = QueueName,
                                  key = RoutingKey,
                                  args = Arguments}} 
            <- mnesia:dirty_match_object(rabbit_route, Route)].

% Refactoring is left as an exercise for the reader
list_queue_bindings(QueueName) ->
    Route = #route{binding = #binding{queue_name = QueueName,
                                      _ = '_'}},
    [{ExchangeName, RoutingKey, Arguments} ||
        #route{binding = #binding{exchange_name = ExchangeName,
                                  key = RoutingKey,
                                  args = Arguments}} 
            <- mnesia:dirty_match_object(rabbit_route, Route)].<|MERGE_RESOLUTION|>--- conflicted
+++ resolved
@@ -209,7 +209,6 @@
 
 info_all(VHostPath, Items) -> map(VHostPath, fun (X) -> info(X, Items) end).
 
-<<<<<<< HEAD
 %% Usable by Erlang code that wants to publish messages.
 simple_publish(Mandatory, Immediate, ExchangeName, RoutingKeyBin,
                ContentTypeBin, BodyBin) ->
@@ -224,9 +223,8 @@
                              persistent_key = none},
     simple_publish(Mandatory, Immediate, Message).
 
-%% Usable by Erlang code that wants to publish messages.
-simple_publish(Mandatory, Immediate,
-               Message = #basic_message{exchange_name = ExchangeName,
+publish(X = #exchange{type = Type}, Seen, Delivery) ->
+    case Type:publish(X, Delivery) of
                                         routing_key = RoutingKey,
 					content = Content}) ->
     case lookup(ExchangeName) of
@@ -240,108 +238,6 @@
 sort_arguments(Arguments) ->
     lists:keysort(1, Arguments).
 
-%% return the list of qpids to which a message with a given routing
-%% key, sent to a particular exchange, should be delivered.
-%%
-%% The function ensures that a qpid appears in the return list exactly
-%% as many times as a message should be delivered to it. With the
-%% current exchange types that is at most once.
-route(X = #exchange{type = topic}, RoutingKey, _Content) ->
-    match_bindings(X, fun (#binding{key = BindingKey}) ->
-                              topic_matches(BindingKey, RoutingKey)
-                      end);
-
-route(X = #exchange{type = headers}, _RoutingKey, Content) ->
-    Headers = case (Content#content.properties)#'P_basic'.headers of
-                  undefined -> [];
-                  H         -> sort_arguments(H)
-              end,
-    match_bindings(X, fun (#binding{args = Spec}) ->
-                              headers_match(Spec, Headers)
-                      end);
-
-route(X = #exchange{type = fanout}, _RoutingKey, _Content) ->
-    match_routing_key(X, '_');
-
-route(X = #exchange{type = direct}, RoutingKey, _Content) ->
-    match_routing_key(X, RoutingKey).
-
-%% TODO: Maybe this should be handled by a cursor instead.
-%% TODO: This causes a full scan for each entry with the same exchange
-match_bindings(#exchange{name = Name}, Match) ->
-    Query = qlc:q([QName || #route{binding = Binding = #binding{
-                                               exchange_name = ExchangeName,
-                                               queue_name = QName}} <-
-                                mnesia:table(rabbit_route),
-                            ExchangeName == Name,
-                            Match(Binding)]),
-    lookup_qpids(
-      try
-          mnesia:async_dirty(fun qlc:e/1, [Query])
-      catch exit:{aborted, {badarg, _}} ->
-              %% work around OTP-7025, which was fixed in R12B-1, by
-              %% falling back on a less efficient method
-              [QName || #route{binding = Binding = #binding{
-                                           queue_name = QName}} <-
-                            mnesia:dirty_match_object(
-                              rabbit_route,
-                              #route{binding = #binding{exchange_name = Name,
-                                                        _ = '_'}}),
-                        Match(Binding)]
-      end).
-
-match_routing_key(#exchange{name = Name}, RoutingKey) ->
-    MatchHead = #route{binding = #binding{exchange_name = Name,
-                                          queue_name = '$1',
-                                          key = RoutingKey,
-                                          _ = '_'}},
-    lookup_qpids(mnesia:dirty_select(rabbit_route, [{MatchHead, [], ['$1']}])).
-
-lookup_qpids(Queues) ->
-    sets:fold(
-      fun(Key, Acc) ->
-              case mnesia:dirty_read({rabbit_queue, Key}) of
-                  [#amqqueue{pid = QPid}] -> [QPid | Acc];
-                  []                      -> Acc
-              end
-      end, [], sets:from_list(Queues)).
-
-=======
-publish(X, Delivery) ->
-    publish(X, [], Delivery).
-
-publish(X = #exchange{type = Type}, Seen, Delivery) ->
-    case Type:publish(X, Delivery) of
-        {_, []} = R ->
-            #exchange{name = XName, arguments = Args} = X,
-            case rabbit_misc:r_arg(XName, exchange, Args,
-                                   <<"alternate-exchange">>) of
-                undefined ->
-                    R;
-                AName ->
-                    NewSeen = [XName | Seen],
-                    case lists:member(AName, NewSeen) of
-                        true ->
-                            R;
-                        false ->
-                            case lookup(AName) of
-                                {ok, AX} ->
-                                    publish(AX, NewSeen, Delivery);
-                                {error, not_found} ->
-                                    rabbit_log:warning(
-                                      "alternate exchange for ~s "
-                                      "does not exist: ~s",
-                                      [rabbit_misc:rs(XName),
-                                       rabbit_misc:rs(AName)]),
-                                    R
-                            end
-                    end
-            end;
-        R ->
-            R
-    end.
-
->>>>>>> 29037546
 %% TODO: Should all of the route and binding management not be
 %% refactored to its own module, especially seeing as unbind will have
 %% to be implemented for 0.91 ?
@@ -451,24 +347,17 @@
     call_with_exchange_and_queue(
       ExchangeName, QueueName,
       fun (X, Q) ->
-<<<<<<< HEAD
               ok = sync_binding(
                      ExchangeName, QueueName, RoutingKey, Arguments,
                      Q#amqqueue.durable, fun mnesia:delete_object/3),
               maybe_auto_delete(X)
-=======
-              Fun(X, Q, #binding{exchange_name = ExchangeName,
-                                 queue_name    = QueueName,
-                                 key           = RoutingKey,
-                                 args          = rabbit_misc:sort_field_table(Arguments)})
->>>>>>> 29037546
       end).
 
 sync_binding(ExchangeName, QueueName, RoutingKey, Arguments, Durable, Fun) ->
     Binding = #binding{exchange_name = ExchangeName,
                        queue_name = QueueName,
                        key = RoutingKey,
-                       args = sort_arguments(Arguments)},
+                                 args          = rabbit_misc:sort_field_table(Arguments)})
     ok = case Durable of
              true  -> Fun(rabbit_durable_route,
                           #route{binding = Binding}, write);
@@ -523,97 +412,6 @@
                      key = Key,
                      args = Args}.
 
-<<<<<<< HEAD
-default_headers_match_kind() -> all.
-
-parse_x_match(<<"all">>) -> all;
-parse_x_match(<<"any">>) -> any;
-parse_x_match(Other) ->
-    rabbit_log:warning("Invalid x-match field value ~p; expected all or any",
-                       [Other]),
-    default_headers_match_kind().
-
-%% Horrendous matching algorithm. Depends for its merge-like
-%% (linear-time) behaviour on the lists:keysort (sort_arguments) that
-%% route/3 and sync_binding/6 do.
-%%
-%%                 !!!!!!!!!!!!!!!!!!!!!!!!!!!!!!!!!!!!!!!!!!!!!!!!!!!!!!!!!!!!
-%% In other words: REQUIRES BOTH PATTERN AND DATA TO BE SORTED ASCENDING BY KEY.
-%%                 !!!!!!!!!!!!!!!!!!!!!!!!!!!!!!!!!!!!!!!!!!!!!!!!!!!!!!!!!!!!
-%%
-headers_match(Pattern, Data) ->
-    MatchKind = case lists:keysearch(<<"x-match">>, 1, Pattern) of
-                    {value, {_, longstr, MK}} -> parse_x_match(MK);
-                    {value, {_, Type, MK}} ->
-                        rabbit_log:warning("Invalid x-match field type ~p "
-                                           "(value ~p); expected longstr",
-                                           [Type, MK]),
-                        default_headers_match_kind();
-                    _ -> default_headers_match_kind()
-                end,
-    headers_match(Pattern, Data, true, false, MatchKind).
-
-headers_match([], _Data, AllMatch, _AnyMatch, all) ->
-    AllMatch;
-headers_match([], _Data, _AllMatch, AnyMatch, any) ->
-    AnyMatch;
-headers_match([{<<"x-", _/binary>>, _PT, _PV} | PRest], Data,
-              AllMatch, AnyMatch, MatchKind) ->
-    headers_match(PRest, Data, AllMatch, AnyMatch, MatchKind);
-headers_match(_Pattern, [], _AllMatch, AnyMatch, MatchKind) ->
-    headers_match([], [], false, AnyMatch, MatchKind);
-headers_match(Pattern = [{PK, _PT, _PV} | _], [{DK, _DT, _DV} | DRest],
-              AllMatch, AnyMatch, MatchKind) when PK > DK ->
-    headers_match(Pattern, DRest, AllMatch, AnyMatch, MatchKind);
-headers_match([{PK, _PT, _PV} | PRest], Data = [{DK, _DT, _DV} | _],
-              _AllMatch, AnyMatch, MatchKind) when PK < DK ->
-    headers_match(PRest, Data, false, AnyMatch, MatchKind);
-headers_match([{PK, PT, PV} | PRest], [{DK, DT, DV} | DRest],
-              AllMatch, AnyMatch, MatchKind) when PK == DK ->
-    {AllMatch1, AnyMatch1} =
-        if
-            %% It's not properly specified, but a "no value" in a
-            %% pattern field is supposed to mean simple presence of
-            %% the corresponding data field. I've interpreted that to
-            %% mean a type of "void" for the pattern field.
-            PT == void -> {AllMatch, true};
-            %% Similarly, it's not specified, but I assume that a
-            %% mismatched type causes a mismatched value.
-            PT =/= DT  -> {false, AnyMatch};
-            PV == DV   -> {AllMatch, true};
-            true       -> {false, AnyMatch}
-        end,
-    headers_match(PRest, DRest, AllMatch1, AnyMatch1, MatchKind).
-
-split_topic_key(Key) ->
-    {ok, KeySplit} = regexp:split(binary_to_list(Key), "\\."),
-    KeySplit.
-
-topic_matches(PatternKey, RoutingKey) ->
-    P = split_topic_key(PatternKey),
-    R = split_topic_key(RoutingKey),
-    topic_matches1(P, R).
-
-topic_matches1(["#"], _R) ->
-    true;
-topic_matches1(["#" | PTail], R) ->
-    last_topic_match(PTail, [], lists:reverse(R));
-topic_matches1([], []) ->
-    true;
-topic_matches1(["*" | PatRest], [_ | ValRest]) ->
-    topic_matches1(PatRest, ValRest);
-topic_matches1([PatElement | PatRest], [ValElement | ValRest]) when PatElement == ValElement ->
-    topic_matches1(PatRest, ValRest);
-topic_matches1(_, _) ->
-    false.
-
-last_topic_match(P, R, []) ->
-    topic_matches1(P, R);
-last_topic_match(P, R, [BacktrackNext | BacktrackList]) ->
-    topic_matches1(P, R) or last_topic_match(P, [BacktrackNext | R], BacktrackList).
-
-=======
->>>>>>> 29037546
 delete(ExchangeName, _IfUnused = true) ->
     call_with_exchange(ExchangeName, fun conditional_delete/1);
 delete(ExchangeName, _IfUnused = false) ->

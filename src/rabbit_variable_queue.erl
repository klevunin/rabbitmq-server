--- conflicted
+++ resolved
@@ -1449,47 +1449,6 @@
 
 iterator(State) -> istate(start, State).
 
-<<<<<<< HEAD
-istate(start, State) -> {q4,    State#vqstate.q4};
-istate(q4,    State) -> {q3,    State#vqstate.q3};
-istate(q3,    State) -> {delta, State#vqstate.delta};
-istate(delta, State) -> {q2,    State#vqstate.q2};
-istate(q2,    State) -> {q1,    State#vqstate.q1};
-istate(q1,   _State) -> done.
-
-next(done, State) -> {empty, State};
-next({delta, #delta{start_seq_id = SeqId, end_seq_id = SeqId}}, State) ->
-    next(istate(delta, State), State);
-next({delta, Delta = #delta{start_seq_id = SeqId, end_seq_id = SeqIdEnd}},
-     State = #vqstate{index_state = IndexState}) ->
-    SeqIdB = rabbit_queue_index:next_segment_boundary(SeqId),
-    SeqId1 = lists:min([SeqIdB, SeqIdEnd]),
-    {List, IndexState1} = rabbit_queue_index:read(SeqId, SeqId1, IndexState),
-    next({delta, Delta#delta{start_seq_id = SeqId1}, List},
-         State#vqstate{index_state = IndexState1});
-next({delta, Delta, []}, State) -> next({delta, Delta}, State);
-next({delta, Delta, [M | Rest]}, State) ->
-    {MsgId, _SeqId, MsgProps, IsPersistent, _IsDelivered} = M,
-    {Msg, State1} = read_msg(MsgId, IsPersistent, State),
-    {value, Msg, MsgProps, {delta, Delta, Rest}, State1};
-next({Key, Q}, State) ->
-    case ?QUEUE:out(Q) of
-        {empty, _Q}              -> next(istate(Key, State), State);
-        {{value, MsgStatus}, QN} -> {Msg, State1} = read_msg(MsgStatus, State),
-                                    MsgProps = MsgStatus#msg_status.msg_props,
-                                    {value, Msg, MsgProps, {Key, QN}, State1}
-    end.
-
-ifold(Fun, Acc, It, State) ->
-    case next(It, State) of
-        {value, Msg, MsgProps, Next, State1} ->
-            case Fun(Msg, MsgProps, Acc) of
-                {stop, Acc1} -> {Acc1, State1};
-                {cont, Acc1} -> ifold(Fun, Acc1, Next, State1)
-            end;
-        {empty, State1} ->
-            {Acc, State1}
-=======
 istate(start, State) -> {q4,    State#vqstate.q4,    State};
 istate(q4,    State) -> {q3,    State#vqstate.q3,    State};
 istate(q3,    State) -> {delta, State#vqstate.delta, State};
@@ -1529,7 +1488,6 @@
             end;
         {empty, IndexState1} ->
             {Acc, State#vqstate{index_state = IndexState1}}
->>>>>>> 1bae55ae
     end.
 
 %%----------------------------------------------------------------------------

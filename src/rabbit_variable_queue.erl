--- conflicted
+++ resolved
@@ -31,17 +31,10 @@
 
 -module(rabbit_variable_queue).
 
-<<<<<<< HEAD
--export([init/3, terminate/1, delete_and_terminate/1,
+-export([init/5, init/3, terminate/1, delete_and_terminate/1,
          purge/1, publish/3, publish_delivered/4, fetch/2, ack/2,
          tx_publish/4, tx_ack/3, tx_rollback/2, tx_commit/4,
          requeue/3, len/1, is_empty/1, dropwhile/2,
-=======
--export([init/5, init/3, terminate/1, delete_and_terminate/1,
-         purge/1, publish/3, publish_delivered/4, fetch/2, ack/2,
-         tx_publish/3, tx_ack/3, tx_rollback/2, tx_commit/3,
-         requeue/2, len/1, is_empty/1,
->>>>>>> b9cea020
          set_ram_duration_target/2, ram_duration/1,
          needs_idle_timeout/1, idle_timeout/1, handle_pre_hibernate/1,
          status/1]).
@@ -527,53 +520,36 @@
                               ram_index_count  = 0,
                               persistent_count = PCount1 })}.
 
-<<<<<<< HEAD
 publish(Msg, MsgProps, State) ->
     {_SeqId, State1} = publish(Msg, MsgProps, false, false, State),
     a(reduce_memory_use(State1)).
 
 publish_delivered(false, _Msg, _MsgProps, State = #vqstate { len = 0 }) ->
     {blank_ack, a(State)};
-publish_delivered(true, Msg = #basic_message { is_persistent = IsPersistent },
-                  MsgProps,
+publish_delivered(true, Msg = #basic_message { is_persistent = IsPersistent,
+                                               guid = Guid },
+                  MsgProps = #message_properties { needs_confirming = NeedsConfirming },
                   State = #vqstate { len              = 0,
                                      next_seq_id      = SeqId,
                                      out_counter      = OutCount,
                                      in_counter       = InCount,
                                      persistent_count = PCount,
                                      pending_ack      = PA,
-                                     durable          = IsDurable }) ->
-=======
-publish(Msg, NeedsConfirming, State) ->
-    {_SeqId, State1} = publish(Msg, false, false, NeedsConfirming, State),
-    a(reduce_memory_use(State1)).
-
-publish_delivered(false, _Msg, _NC, State = #vqstate { len = 0 }) ->
-    {blank_ack, a(State)};
-publish_delivered(true, Msg = #basic_message { is_persistent = IsPersistent,
-                                               guid          = Guid },
-                  NeedsConfirming,
-                  State = #vqstate { len               = 0,
-                                     next_seq_id       = SeqId,
-                                     out_counter       = OutCount,
-                                     in_counter        = InCount,
-                                     persistent_count  = PCount,
-                                     pending_ack       = PA,
-                                     durable           = IsDurable,
-                                     unconfirmed       = Unconfirmed }) ->
->>>>>>> b9cea020
+                                     durable          = IsDurable,
+                                     unconfirmed      = Unconfirmed }) ->
     IsPersistent1 = IsDurable andalso IsPersistent,
     MsgStatus = (msg_status(IsPersistent1, SeqId, Msg, MsgProps))
         #msg_status { is_delivered = true },
     {MsgStatus1, State1} = maybe_write_to_disk(false, false, MsgStatus, State),
     PA1 = record_pending_ack(m(MsgStatus1), PA),
     PCount1 = PCount + one_if(IsPersistent1),
-<<<<<<< HEAD
+    Unconfirmed1 = gb_sets_maybe_insert(NeedsConfirming, Guid, Unconfirmed),
     {SeqId, a(State1 #vqstate { next_seq_id      = SeqId    + 1,
                                 out_counter      = OutCount + 1,
                                 in_counter       = InCount  + 1,
                                 persistent_count = PCount1,
-                                pending_ack      = PA1 })}.
+                                pending_ack      = PA1,
+                                unconfirmed      = Unconfirmed1 })}.
 
 dropwhile(Pred, State) ->
     {_OkOrEmpty, State1} = dropwhile1(Pred, State),
@@ -607,24 +583,6 @@
       end, State).
 
 internal_queue_out(Fun, State = #vqstate { q4 = Q4 }) ->
-=======
-    Unconfirmed1 = gb_sets_maybe_insert(NeedsConfirming, Guid, Unconfirmed),
-    {SeqId, a(State1 #vqstate {
-                next_seq_id       = SeqId    + 1,
-                out_counter       = OutCount + 1,
-                in_counter        = InCount  + 1,
-                persistent_count  = PCount1,
-                pending_ack       = PA1,
-                unconfirmed       = Unconfirmed1 })}.
-
-fetch(AckRequired, State = #vqstate { q4               = Q4,
-                                      ram_msg_count    = RamMsgCount,
-                                      out_counter      = OutCount,
-                                      index_state      = IndexState,
-                                      len              = Len,
-                                      persistent_count = PCount,
-                                      pending_ack      = PA }) ->
->>>>>>> b9cea020
     case queue:out(Q4) of
         {empty, _Q4} ->
             case fetch_from_q3(State) of
@@ -751,32 +709,20 @@
                                              Fun, MsgPropsFun, State)
        end)}.
 
-<<<<<<< HEAD
 requeue(AckTags, MsgPropsFun, State) ->
-    a(reduce_memory_use(
+    {_Guids, State1} =
         ack(fun rabbit_msg_store:release/2,
             fun (#msg_status { msg = Msg, msg_props = MsgProps }, State1) ->
                     {_SeqId, State2} = publish(Msg, MsgPropsFun(MsgProps),
                                                true, false, State1),
-=======
-requeue(AckTags, State) ->
-    {_Guids, State1} =
-        ack(fun rabbit_msg_store:release/2,
-            fun (#msg_status { msg = Msg }, State1) ->
-                    {_SeqId, State2} = publish(Msg, true, false, false, State1),
->>>>>>> b9cea020
                     State2;
                 ({IsPersistent, Guid, MsgProps}, State1) ->
                     #vqstate { msg_store_clients = MSCState } = State1,
                     {{ok, Msg = #basic_message{}}, MSCState1} =
                         read_from_msg_store(MSCState, IsPersistent, Guid),
                     State2 = State1 #vqstate { msg_store_clients = MSCState1 },
-<<<<<<< HEAD
                     {_SeqId, State3} = publish(Msg, MsgPropsFun(MsgProps),
                                                true, true, State2),
-=======
-                    {_SeqId, State3} = publish(Msg, true, true, false, State2),
->>>>>>> b9cea020
                     State3
             end,
             AckTags, State),
@@ -925,15 +871,11 @@
 cons_if(true,   E, L) -> [E | L];
 cons_if(false, _E, L) -> L.
 
-<<<<<<< HEAD
+gb_sets_maybe_insert(false, _Val, Set) -> Set;
+gb_sets_maybe_insert(true,  Val,  Set) -> gb_sets:insert(Val, Set).
+
 msg_status(IsPersistent, SeqId, Msg = #basic_message { guid = Guid },
            MsgProps) ->
-=======
-gb_sets_maybe_insert(false, _Val, Set) -> Set;
-gb_sets_maybe_insert(true,  Val,  Set) -> gb_sets:insert(Val, Set).
-
-msg_status(IsPersistent, SeqId, Msg = #basic_message { guid = Guid }) ->
->>>>>>> b9cea020
     #msg_status { seq_id = SeqId, guid = Guid, msg = Msg,
                   is_persistent = IsPersistent, is_delivered = false,
                   msg_on_disk = false, index_on_disk = false,
@@ -1101,29 +1043,20 @@
                                    durable = IsDurable }) ->
     PAcks = lists:append(SPAcks),
     Acks  = lists:append(SAcks),
-<<<<<<< HEAD
+    {_Guids, NewState} = ack(Acks, State),
     Pubs  = lists:foldl(fun({Fun, PubsN}, OuterAcc) ->
                                 lists:foldl(fun({Msg, MsgProps}, Acc) ->
                                                     [{Msg, Fun(MsgProps)} | Acc]
                                             end, OuterAcc, PubsN)
                         end, [], SPubs),
-=======
-    Pubs  = lists:append(lists:reverse(SPubs)),
-    {_Guids, NewState} = ack(Acks, State),
->>>>>>> b9cea020
     {SeqIds, State1 = #vqstate { index_state = IndexState }} =
         lists:foldl(
           fun ({Msg = #basic_message { is_persistent = IsPersistent },
                 MsgProps},
                {SeqIdsAcc, State2}) ->
                   IsPersistent1 = IsDurable andalso IsPersistent,
-<<<<<<< HEAD
                   {SeqId, State3} =
                       publish(Msg, MsgProps, false, IsPersistent1, State2),
-=======
-                  {SeqId, State3} = publish(Msg, false, IsPersistent1, false,
-                                            State2),
->>>>>>> b9cea020
                   {cons_if(IsPersistent1, SeqId, SeqIdsAcc), State3}
           end, {PAcks, NewState}, Pubs),
     IndexState1 = rabbit_queue_index:sync(SeqIds, IndexState),
@@ -1179,13 +1112,9 @@
 %% Internal gubbins for publishing
 %%----------------------------------------------------------------------------
 
-<<<<<<< HEAD
-publish(Msg = #basic_message { is_persistent = IsPersistent },
-        MsgProps, IsDelivered, MsgOnDisk,
-=======
 publish(Msg = #basic_message { is_persistent = IsPersistent, guid = Guid },
-        IsDelivered, MsgOnDisk, NeedsConfirming,
->>>>>>> b9cea020
+        MsgProps = #message_properties { needs_confirming = NeedsConfirming },
+        IsDelivered, MsgOnDisk,
         State = #vqstate { q1 = Q1, q3 = Q3, q4 = Q4,
                            next_seq_id      = SeqId,
                            len              = Len,

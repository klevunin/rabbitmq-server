--- conflicted
+++ resolved
@@ -33,7 +33,7 @@
 -include("rabbit.hrl").
 -include("rabbit_framing.hrl").
 
--behaviour(gen_server).
+-behaviour(gen_server2).
 
 -define(UNSENT_MESSAGE_LIMIT, 100).
 -define(HIBERNATE_AFTER, 1000).
@@ -51,29 +51,21 @@
             owner,
             exclusive_consumer,
             has_had_consumers,
-            conserve_memory,
-            dropped_message_count,
             next_msg_id,
             message_buffer,
-            active_consumers,
-            blocked_consumers}).
+            round_robin}).
 
 -record(consumer, {tag, ack_required}).
 
--record(tx, {ch_pid, is_persistent, fail_reason,
-             pending_messages, pending_acks}).
+-record(tx, {ch_pid, is_persistent, pending_messages, pending_acks}).
 
 %% These are held in our process dictionary
--record(cr, {consumer_count,
+-record(cr, {consumers,
              ch_pid,
+             limiter_pid,
              monitor_ref,
              unacked_messages,
-<<<<<<< HEAD
              is_limit_active,
-             txn,
-=======
-             is_overload_protection_active,
->>>>>>> c28c1559
              unsent_message_count}).
 
 -define(INFO_KEYS,
@@ -94,7 +86,7 @@
 %%----------------------------------------------------------------------------
 
 start_link(Q) ->
-    gen_server:start_link(?MODULE, Q, []).
+    gen_server2:start_link(?MODULE, Q, []).
 
 %%----------------------------------------------------------------------------
 
@@ -104,17 +96,13 @@
             owner = none,
             exclusive_consumer = none,
             has_had_consumers = false,
-            conserve_memory = false,
-            dropped_message_count = 0,
             next_msg_id = 1,
             message_buffer = queue:new(),
-            active_consumers = queue:new(),
-            blocked_consumers = queue:new()}, ?HIBERNATE_AFTER}.
-
-terminate(_Reason, State = #q{dropped_message_count = C}) ->
+            round_robin = queue:new()}, ?HIBERNATE_AFTER}.
+
+terminate(_Reason, State) ->
     %% FIXME: How do we cancel active subscriptions?
     QName = qname(State),
-    log_dropped_message_count(QName, C),
     lists:foreach(fun (Txn) -> ok = rollback_work(Txn, QName) end,
                   all_tx()),
     ok = purge_message_buffer(QName, State#q.message_buffer),
@@ -125,20 +113,9 @@
 
 %%----------------------------------------------------------------------------
 
-log_dropped_message_count(_QName, 0) ->
-    ok;
-log_dropped_message_count(QName, C) ->
-    rabbit_log:warning("~s dropped ~p messages to conserve memory~n",
-                       [rabbit_misc:rs(QName), C]),
-    ok.
-
-conserve_memory(false, State = #q{q = #amqqueue{name = QName},
-                                  conserve_memory = true,
-                                  dropped_message_count = C}) ->
-    log_dropped_message_count(QName, C),
-    State#q{conserve_memory = false, dropped_message_count = 0};
-conserve_memory(Conserve, State) ->
-    State#q{conserve_memory = Conserve}.
+reply(Reply, NewState) -> {reply, Reply, NewState, ?HIBERNATE_AFTER}.
+
+noreply(NewState) -> {noreply, NewState, ?HIBERNATE_AFTER}.
 
 lookup_ch(ChPid) ->
     case get({ch, ChPid}) of
@@ -151,16 +128,11 @@
     case get(Key) of
         undefined ->
             MonitorRef = erlang:monitor(process, ChPid),
-            C = #cr{consumer_count = 0,
+            C = #cr{consumers = [],
                     ch_pid = ChPid,
                     monitor_ref = MonitorRef,
                     unacked_messages = dict:new(),
-<<<<<<< HEAD
                     is_limit_active = false,
-                    txn = none,
-=======
-                    is_overload_protection_active = false,
->>>>>>> c28c1559
                     unsent_message_count = 0},
             put(Key, C),
             C;
@@ -173,10 +145,8 @@
 all_ch_record() ->
     [C || {{ch, _}, C} <- get()].
 
-<<<<<<< local
 is_ch_blocked(#cr{unsent_message_count = Count, is_limit_active = Limited}) ->
-<<<<<<< HEAD
-    Limited orelse Count >= ?UNSENT_MESSAGE_LIMIT.
+    Limited orelse Count > ?UNSENT_MESSAGE_LIMIT.
 
 ch_record_state_transition(OldCR, NewCR) ->
     BlockedOld = is_ch_blocked(OldCR),
@@ -186,64 +156,20 @@
        true                               -> ok
     end.
 
-record_current_channel_tx(ChPid, Txn) ->
-    %% as a side effect this also starts monitoring the channel (if
-    %% that wasn't happening already)
-    store_ch_record((ch_record(ChPid))#cr{txn = Txn}).
-    
-=======
-    Limited orelse Count > ?UNSENT_MESSAGE_LIMIT.
-=======
-update_store_and_maybe_block_ch(
-  C = #cr{is_overload_protection_active = Active,
-          unsent_message_count = Count}) ->
-    {Result, NewActive} =
-        if
-            not(Active) and (Count > ?UNSENT_MESSAGE_LIMIT) ->
-                {block_ch, true};
-            Active and (Count == 0) ->
-                {unblock_ch, false};
-            true ->
-                {ok, Active}
-        end,
-    store_ch_record(C#cr{is_overload_protection_active = NewActive}),
-    Result.
->>>>>>> other
-
-<<<<<<< local
-increment_dropped_message_count(State) ->
-    State#q{dropped_message_count = State#q.dropped_message_count + 1}.
-
-find_auto_ack_consumer(RoundRobin, RoundRobinNew) ->
-    case queue:out(RoundRobin) of
-        {{value, QEntry = {_, #consumer{ack_required = AckRequired}}},
-         RoundRobinTail} ->
-            case AckRequired of
-                true  -> find_auto_ack_consumer(
-                           RoundRobinTail,
-                           queue:in(QEntry, RoundRobinNew));
-                false -> {QEntry, queue:join(RoundRobinNew, RoundRobinTail)}
-            end;
-        {empty, _} -> false
-    end.
-=======
->>>>>>> c28c1559
 deliver_immediately(Message, Delivered,
->>>>>>> other
                     State = #q{q = #amqqueue{name = QName},
-                               active_consumers = ActiveConsumers,
-                               blocked_consumers = BlockedConsumers,
+                               round_robin = RoundRobin,
                                next_msg_id = NextId}) ->
     ?LOGDEBUG("AMQQUEUE ~p DELIVERY:~n~p~n", [QName, Message]),
-    case queue:out(ActiveConsumers) of
+    case queue:out(RoundRobin) of
         {{value, QEntry = {ChPid, #consumer{tag = ConsumerTag,
                                             ack_required = AckRequired}}},
-<<<<<<< HEAD
-         ActiveConsumersTail} ->
+         RoundRobinTail} ->
             C = #cr{limiter_pid = LimiterPid,
                     unsent_message_count = Count,
                     unacked_messages = UAM} = ch_record(ChPid),
-            case rabbit_limiter:can_send(LimiterPid, self(), AckRequired) of
+            case not(AckRequired) orelse rabbit_limiter:can_send(
+                                           LimiterPid, self()) of
                 true ->
                     rabbit_channel:deliver(
                       ChPid, ConsumerTag, AckRequired,
@@ -255,153 +181,44 @@
                     NewC = C#cr{unsent_message_count = Count + 1,
                                 unacked_messages = NewUAM},
                     store_ch_record(NewC),
-                    {NewActiveConsumers, NewBlockedConsumers} =
+                    NewConsumers =
                         case ch_record_state_transition(C, NewC) of
-                            ok    -> {queue:in(QEntry, ActiveConsumersTail),
-                                      BlockedConsumers};
-                            block ->
-                                {ActiveConsumers1, BlockedConsumers1} =
-                                    move_consumers(ChPid,
-                                                   ActiveConsumersTail,
-                                                   BlockedConsumers),
-                                {ActiveConsumers1,
-                                 queue:in(QEntry, BlockedConsumers1)}
+                            ok    -> queue:in(QEntry, RoundRobinTail);
+                            block -> block_consumers(ChPid, RoundRobinTail)
                         end,
-                    {offered, AckRequired,
-                     State#q{active_consumers = NewActiveConsumers,
-                             blocked_consumers = NewBlockedConsumers,
-                             next_msg_id = NextId + 1}};
-=======
-         RoundRobinTail} ->
-            rabbit_channel:deliver(
-              ChPid, ConsumerTag, AckRequired,
-              {QName, self(), NextId, Delivered, Message}),
-            C = #cr{unsent_message_count = Count,
-                    unacked_messages = UAM} = ch_record(ChPid),
-<<<<<<< local
-            case not(AckRequired) orelse rabbit_limiter:can_send(
-
-deliver_to_consumer(Message, Delivered, QName, MsgId,
-                    QEntry = {ChPid, #consumer{tag = ConsumerTag,
-                                               ack_required = AckRequired}},
-                    RoundRobinTail) ->
-    ?LOGDEBUG("AMQQUEUE ~p DELIVERY:~n~p~n", [QName, Message]),
-    rabbit_channel:deliver(
-      ChPid, ConsumerTag, AckRequired,
-      {QName, self(), MsgId, Delivered, Message}),
-    C = #cr{unsent_message_count = Count, unacked_messages = UAM} =
-        ch_record(ChPid),
-    NewUAM = case AckRequired of
-                 true  -> dict:store(MsgId, Message, UAM);
-                 false -> UAM
-             end,
-    NewConsumers = case update_store_and_maybe_block_ch(
-                          C#cr{unsent_message_count = Count + 1,
-                               unacked_messages = NewUAM}) of
-                       ok       -> queue:in(QEntry, RoundRobinTail);
-                       block_ch -> block_consumers(ChPid, RoundRobinTail)
-                   end,
-    {AckRequired, NewConsumers}.
-
-deliver_immediately(Message, Delivered, true,
-                    State = #q{q = #amqqueue{name = QName},
-                               round_robin = RoundRobin,
-                               next_msg_id = NextId}) ->
-    case queue:is_empty(RoundRobin) of
-        true  -> {not_offered, State};
-        false -> case find_auto_ack_consumer(RoundRobin, queue:new()) of
-                     false ->
-                         {not_offered,
-                          increment_dropped_message_count(State)};
-                     {QEntry, RoundRobinTail} ->
-                         {AckRequired, NewRoundRobin} =
-                             deliver_to_consumer(
-                               Message, Delivered, QName, NextId,
-                               QEntry, RoundRobinTail),
-                         {offered, AckRequired,
-                          State#q{round_robin = NewRoundRobin,
-                                  next_msg_id = NextId + 1}}
-                 end
-    end;
-deliver_immediately(Message, Delivered, false,
-<<<<<<< local
-        {{value, QEntry}, RoundRobinTail} ->
-            {AckRequired, NewRoundRobin} =
-                deliver_to_consumer(Message, Delivered, QName, NextId,
-                                    QEntry, RoundRobinTail),
-            {offered, AckRequired, State#q{round_robin = NewRoundRobin,
-                                           next_msg_id = NextId + 1}};
-=======
->>>>>>> other
->>>>>>> c28c1559
+                    {offered, AckRequired, State#q{round_robin = NewConsumers,
+                                                   next_msg_id = NextId + 1}};
                 false ->
                     store_ch_record(C#cr{is_limit_active = true}),
-                    {NewActiveConsumers, NewBlockedConsumers} =
-                        move_consumers(ChPid,
-                                       ActiveConsumers,
-                                       BlockedConsumers),
-                    deliver_immediately(
-                      Message, Delivered,
-                      State#q{active_consumers = NewActiveConsumers,
-                              blocked_consumers = NewBlockedConsumers})
+                    NewConsumers = block_consumers(ChPid, RoundRobinTail),
+                    deliver_immediately(Message, Delivered,
+                                        State#q{round_robin = NewConsumers})
             end;
-=======
-            NewUAM = case AckRequired of
-                         true  -> dict:store(NextId, Message, UAM);
-                         false -> UAM
-                     end,
-            NewConsumers =
-                case update_store_and_maybe_block_ch(
-                       C#cr{unsent_message_count = Count + 1,
-                            unacked_messages = NewUAM}) of
-                    ok       -> queue:in(QEntry, RoundRobinTail);
-                    block_ch -> block_consumers(ChPid, RoundRobinTail)
-                end,
-            {offered, AckRequired, State#q{round_robin = NewConsumers,
-                                           next_msg_id = NextId +1}};
->>>>>>> other
         {empty, _} ->
-            not_offered
-    end.
-
-<<<<<<< HEAD
-attempt_delivery(none, _ChPid, Message, State) ->
+            {not_offered, State}
+    end.
+
+attempt_delivery(none, Message, State) ->
     case deliver_immediately(Message, false, State) of
-=======
-attempt_delivery(none, Message, State = #q{conserve_memory = Conserve}) ->
-    case deliver_immediately(Message, false, Conserve, State) of
->>>>>>> c28c1559
         {offered, false, State1} ->
             {true, State1};
         {offered, true, State1} ->
             persist_message(none, qname(State), Message),
             persist_delivery(qname(State), Message, false),
             {true, State1};
-        not_offered ->
-            {false, State}
+        {not_offered, State1} ->
+            {false, State1}
     end;
-<<<<<<< HEAD
-attempt_delivery(Txn, ChPid, Message, State) ->
-    persist_message(Txn, qname(State), Message),
-    record_pending_message(Txn, ChPid, Message),
-    {true, State}.
-=======
-attempt_delivery(Txn, Message, State = #q{conserve_memory = false}) ->
+attempt_delivery(Txn, Message, State) ->
     persist_message(Txn, qname(State), Message),
     record_pending_message(Txn, Message),
-    {true, State};
-attempt_delivery(Txn, _Message, State = #q{conserve_memory = true}) ->
-    mark_tx_failed(Txn, dropped_messages_to_conserve_memory),
-    {false, increment_dropped_message_count(State)}.
->>>>>>> c28c1559
-
-deliver_or_enqueue(Txn, ChPid, Message, State) ->
-    case attempt_delivery(Txn, ChPid, Message, State) of
+    {true, State}.
+
+deliver_or_enqueue(Txn, Message, State) ->
+    case attempt_delivery(Txn, Message, State) of
         {true, NewState} ->
             {true, NewState};
-        {false, NewState = #q{conserve_memory = true}} ->
-            {false, NewState};
-        {false, NewState = #q{conserve_memory = false}} ->
+        {false, NewState} ->
             persist_message(Txn, qname(State), Message),
             NewMB = queue:in({Message, false}, NewState#q.message_buffer),
             {false, NewState#q{message_buffer = NewMB}}
@@ -411,55 +228,39 @@
     run_poke_burst(queue:join(MessageBuffer, queue:from_list(Messages)),
                    State).
 
-add_consumer(ChPid, Consumer, Queue) -> queue:in({ChPid, Consumer}, Queue).
-
-remove_consumer(ChPid, ConsumerTag, Queue) ->
-    %% TODO: replace this with queue:filter/2 once we move to R12
+block_consumers(ChPid, RoundRobin) ->
+    %%?LOGDEBUG("~p Blocking ~p from ~p~n", [self(), ChPid, queue:to_list(RoundRobin)]),
+    queue:from_list(lists:filter(fun ({CP, _}) -> CP /= ChPid end,
+                                 queue:to_list(RoundRobin))).
+
+unblock_consumers(ChPid, Consumers, RoundRobin) ->
+    %%?LOGDEBUG("Unblocking ~p ~p ~p~n", [ChPid, Consumers, queue:to_list(RoundRobin)]),
+    queue:join(RoundRobin,
+               queue:from_list([{ChPid, Con} || Con <- Consumers])).
+
+block_consumer(ChPid, ConsumerTag, RoundRobin) ->
+    %%?LOGDEBUG("~p Blocking ~p from ~p~n", [self(), ConsumerTag, queue:to_list(RoundRobin)]),
     queue:from_list(lists:filter(
                       fun ({CP, #consumer{tag = CT}}) ->
                               (CP /= ChPid) or (CT /= ConsumerTag)
-                      end, queue:to_list(Queue))).
-
-remove_consumers(ChPid, Queue) ->
-    %% TODO: replace this with queue:filter/2 once we move to R12
-    queue:from_list(lists:filter(fun ({CP, _}) -> CP /= ChPid end,
-                                 queue:to_list(Queue))).
-
-move_consumers(ChPid, From, To) ->
-    {Kept, Removed} = lists:partition(fun ({CP, _}) -> CP /= ChPid end,
-                                      queue:to_list(From)),
-    {queue:from_list(Kept), queue:join(To, queue:from_list(Removed))}.
-
-possibly_unblock(C = #cr{consumers = Consumers, ch_pid = ChPid},
-                 State = #q{round_robin = RoundRobin}) ->
-    case update_store_and_maybe_block_ch(C) of
-        ok ->
+                      end, queue:to_list(RoundRobin))).
+
+possibly_unblock(State, ChPid, Update) ->
+    case lookup_ch(ChPid) of
+        not_found ->
             State;
-<<<<<<< HEAD
         C ->
             NewC = Update(C),
             store_ch_record(NewC),
             case ch_record_state_transition(C, NewC) of
                 ok      -> State;
-                unblock -> {NewBlockedeConsumers, NewActiveConsumers} =
-                               move_consumers(ChPid,
-                                              State#q.blocked_consumers,
-                                              State#q.active_consumers),
-                           run_poke_burst(
-                             State#q{active_consumers = NewActiveConsumers,
-                                     blocked_consumers = NewBlockedeConsumers})
+                unblock -> NewRR = unblock_consumers(ChPid,
+                                                     NewC#cr.consumers,
+                                                     State#q.round_robin),
+                           run_poke_burst(State#q{round_robin = NewRR})
             end
     end.
     
-should_auto_delete(#q{q = #amqqueue{auto_delete = false}}) -> false;
-should_auto_delete(#q{has_had_consumers = false}) -> false;
-should_auto_delete(State) -> is_unused(State).
-=======
-        unblock_ch ->
-            run_poke_burst(State#q{round_robin =
-                                   unblock_consumers(ChPid, Consumers, RoundRobin)})
-    end.
-
 check_auto_delete(State = #q{q = #amqqueue{auto_delete = false}}) ->
     {continue, State};
 check_auto_delete(State = #q{has_had_consumers = false}) ->
@@ -489,39 +290,32 @@
             % to check the process dictionary.
             {continue, State}
     end.
->>>>>>> c28c1559
-
-handle_ch_down(DownPid, State = #q{exclusive_consumer = Holder}) ->
+
+handle_ch_down(DownPid, State = #q{exclusive_consumer = Holder,
+                                   round_robin = ActiveConsumers}) ->
     case lookup_ch(DownPid) of
         not_found -> noreply(State);
-        #cr{monitor_ref = MonitorRef, ch_pid = ChPid, txn = Txn,
-            unacked_messages = UAM} ->
+        #cr{monitor_ref = MonitorRef, ch_pid = ChPid, unacked_messages = UAM} ->
+            NewActive = block_consumers(ChPid, ActiveConsumers),
             erlang:demonitor(MonitorRef),
             erase({ch, ChPid}),
-            case Txn of
-                none -> ok;
-                _    -> ok = rollback_work(Txn, qname(State)),
-                        erase_tx(Txn)
-            end,
-            NewState =
-                deliver_or_enqueue_n(
-                  [{Message, true} ||
-                      {_Messsage_id, Message} <- dict:to_list(UAM)],
-                  State#q{
-                    exclusive_consumer = case Holder of
-                                             {ChPid, _} -> none;
-                                             Other -> Other
-                                         end,
-                    active_consumers = remove_consumers(
-                                         ChPid, State#q.active_consumers),
-                    blocked_consumers = remove_consumers(
-                                          ChPid, State#q.blocked_consumers)}),
-            case should_auto_delete(NewState) of
-                false -> noreply(NewState);
-                true  -> {stop, normal, NewState}
+            case check_auto_delete(
+                   deliver_or_enqueue_n(
+                     [{Message, true} ||
+                         {_Messsage_id, Message} <- dict:to_list(UAM)],
+                     State#q{
+                       exclusive_consumer = case Holder of
+                                                {ChPid, _} -> none;
+                                                Other -> Other
+                                            end,
+                       round_robin = NewActive})) of
+                {continue, NewState} ->
+                    noreply(NewState);
+                {stop, NewState} ->
+                    {stop, normal, NewState}
             end
     end.
-                
+
 cancel_holder(ChPid, ConsumerTag, {ChPid, ConsumerTag}) ->
     none;
 cancel_holder(_ChPid, _ConsumerTag, Holder) ->
@@ -531,12 +325,12 @@
 check_queue_owner({ReaderPid, _}, ReaderPid) -> ok;
 check_queue_owner({_,         _}, _)         -> mismatch.
 
-check_exclusive_access({_ChPid, _ConsumerTag}, _ExclusiveConsume, _State) ->
+check_exclusive_access({_ChPid, _ConsumerTag}, _ExclusiveConsume) ->
     in_use;
-check_exclusive_access(none, false, _State) ->
+check_exclusive_access(none, false) ->
     ok;
-check_exclusive_access(none, true, State) ->
-    case is_unused(State) of
+check_exclusive_access(none, true) ->
+    case is_unused() of
         true  -> ok;
         false -> in_use
     end.
@@ -547,22 +341,30 @@
 run_poke_burst(MessageBuffer, State) ->
     case queue:out(MessageBuffer) of
         {{value, {Message, Delivered}}, BufferTail} ->
-            case deliver_immediately(Message, Delivered, false, State) of
+            case deliver_immediately(Message, Delivered, State) of
                 {offered, true, NewState} ->
                     persist_delivery(qname(State), Message, Delivered),
                     run_poke_burst(BufferTail, NewState);
                 {offered, false, NewState} ->
                     persist_auto_ack(qname(State), Message),
                     run_poke_burst(BufferTail, NewState);
-                not_offered ->
-                    State#q{message_buffer = MessageBuffer}
+                {not_offered, NewState} ->
+                    NewState#q{message_buffer = MessageBuffer}
             end;
         {empty, _} ->
             State#q{message_buffer = MessageBuffer}
     end.
 
-is_unused(State) -> queue:is_empty(State#q.active_consumers) andalso
-                        queue:is_empty(State#q.blocked_consumers).
+is_unused() ->
+    is_unused1(get()).
+
+is_unused1([]) ->
+    true;
+is_unused1([{{ch, _}, #cr{consumers = Consumers}} | _Rest])
+  when Consumers /= [] ->
+    false;
+is_unused1([_ | Rest]) ->
+    is_unused1(Rest).
 
 maybe_send_reply(_ChPid, undefined) -> ok;
 maybe_send_reply(ChPid, Msg) -> ok = rabbit_channel:send_command(ChPid, Msg).
@@ -629,7 +431,6 @@
     case get({txn, Txn}) of
         undefined -> #tx{ch_pid = none,
                          is_persistent = false,
-                         fail_reason = none,
                          pending_messages = [],
                          pending_acks = []};
         V -> V
@@ -655,29 +456,13 @@
     #tx{is_persistent = Res} = lookup_tx(Txn),
     Res.
 
-<<<<<<< HEAD
-record_pending_message(Txn, ChPid, Message) ->
-=======
-mark_tx_failed(Txn, Reason) -> 
-    Tx = lookup_tx(Txn),
-    store_tx(Txn, Tx#tx{fail_reason = Reason}).
-
-tx_fail_reason(Txn) ->
-    #tx{fail_reason = Res} = lookup_tx(Txn),
-    Res.
-    
 record_pending_message(Txn, Message) ->
->>>>>>> c28c1559
     Tx = #tx{pending_messages = Pending} = lookup_tx(Txn),
-    record_current_channel_tx(ChPid, Txn),
-    store_tx(Txn, Tx#tx{pending_messages = [{Message, false} | Pending],
-                        ch_pid = ChPid}).
+    store_tx(Txn, Tx#tx{pending_messages = [{Message, false} | Pending]}).
 
 record_pending_acks(Txn, ChPid, MsgIds) ->
     Tx = #tx{pending_acks = Pending} = lookup_tx(Txn),
-    record_current_channel_tx(ChPid, Txn),
-    store_tx(Txn, Tx#tx{pending_acks = [MsgIds | Pending],
-                        ch_pid = ChPid}).
+    store_tx(Txn, Tx#tx{pending_acks = [MsgIds | Pending], ch_pid = ChPid}).
 
 process_pending(Txn, State) ->
     #tx{ch_pid = ChPid,
@@ -729,13 +514,14 @@
                   #tx{pending_messages = Pending} <- all_tx_record()]);
 i(messages, State) ->
     lists:sum([i(Item, State) || Item <- [messages_ready,
-                                             messages_unacknowledged,
-                                             messages_uncommitted]]);
+                                          messages_unacknowledged,
+                                          messages_uncommitted]]);
 i(acks_uncommitted, _) ->
     lists:sum([length(Pending) ||
                   #tx{pending_acks = Pending} <- all_tx_record()]);
-i(consumers, State) ->
-    queue:len(State#q.active_consumers) + queue:len(State#q.blocked_consumers);
+i(consumers, _) ->
+    lists:sum([length(Consumers) ||
+                  #cr{consumers = Consumers} <- all_ch_record()]);
 i(transactions, _) ->
     length(all_tx_record());
 i(memory, _) ->
@@ -746,8 +532,8 @@
 
 %---------------------------------------------------------------------------
 
-handle_call({conserve_memory, Conserve}, _From, State) ->
-    {reply, ok, conserve_memory(Conserve, State)};
+handle_call(info, _From, State) ->
+    reply(infos(?INFO_KEYS, State), State);
 
 handle_call({info, Items}, _From, State) ->
     try
@@ -755,7 +541,7 @@
     catch Error -> reply({error, Error}, State)
     end;
 
-handle_call({deliver_immediately, Txn, Message, ChPid}, _From, State) ->
+handle_call({deliver_immediately, Txn, Message}, _From, State) ->
     %% Synchronous, "immediate" delivery mode
     %%
     %% FIXME: Is this correct semantics?
@@ -769,39 +555,25 @@
     %% just all ready-to-consume queues get the message, with unready
     %% queues discarding the message?
     %%
-    {Delivered, NewState} = attempt_delivery(Txn, ChPid, Message, State),
+    {Delivered, NewState} = attempt_delivery(Txn, Message, State),
     reply(Delivered, NewState);
 
-handle_call({deliver, Txn, Message, ChPid}, _From, State) ->
+handle_call({deliver, Txn, Message}, _From, State) ->
     %% Synchronous, "mandatory" delivery mode
-    {Delivered, NewState} = deliver_or_enqueue(Txn, ChPid, Message, State),
+    {Delivered, NewState} = deliver_or_enqueue(Txn, Message, State),
     reply(Delivered, NewState);
 
 handle_call({commit, Txn}, From, State) ->
-<<<<<<< local
-    NewState =
-        case tx_fail_reason(Txn) of
-            none   -> ok = commit_work(Txn, qname(State)),
-                      %% optimisation: we reply straight away so the
-                      %% sender can continue
-                      gen_server:reply(From, ok),
-                      process_pending(Txn, State);
-            Reason -> ok = rollback_work(Txn, qname(State)),
-                      gen_server:reply(From, {error, Reason}),
-                      State
-        end,
-=======
     ok = commit_work(Txn, qname(State)),
     %% optimisation: we reply straight away so the sender can continue
-    gen_server:reply(From, ok),
+    gen_server2:reply(From, ok),
     NewState = process_pending(Txn, State),
->>>>>>> other
     erase_tx(Txn),
     noreply(NewState);
 
 handle_call({notify_down, ChPid}, From, State) ->
     %% optimisation: we reply straight away so the sender can continue
-    gen_server:reply(From, ok),
+    gen_server2:reply(From, ok),
     handle_ch_down(ChPid, State);
 
 handle_call({basic_get, ChPid, NoAck}, _From,
@@ -828,110 +600,81 @@
             reply(empty, State)
     end;
 
-handle_call({basic_consume, NoAck, ReaderPid, ChPid, ConsumerTag,
-             ExclusiveConsume, OkMsg},
+handle_call({basic_consume, NoAck, ReaderPid, ChPid, LimiterPid,
+             ConsumerTag, ExclusiveConsume, OkMsg},
             _From, State = #q{owner = Owner,
-                              exclusive_consumer = ExistingHolder}) ->
+                              exclusive_consumer = ExistingHolder,
+                              round_robin = RoundRobin}) ->
     case check_queue_owner(Owner, ReaderPid) of
         mismatch ->
             reply({error, queue_owned_by_another_connection}, State);
         ok ->
-            case check_exclusive_access(ExistingHolder, ExclusiveConsume,
-                                        State) of
+            case check_exclusive_access(ExistingHolder, ExclusiveConsume) of
                 in_use ->
                     reply({error, exclusive_consume_unavailable}, State);
                 ok ->
-<<<<<<< HEAD
-                    C = #cr{consumer_count = ConsumerCount} = ch_record(ChPid),
-                    Consumer = #consumer{tag = ConsumerTag,
-                                         ack_required = not(NoAck)},
-                    store_ch_record(C#cr{consumer_count = ConsumerCount +1,
+                    C = #cr{consumers = Consumers} = ch_record(ChPid),
+                    Consumer = #consumer{tag = ConsumerTag, ack_required = not(NoAck)},
+                    store_ch_record(C#cr{consumers = [Consumer | Consumers],
                                          limiter_pid = LimiterPid}),
-                    if ConsumerCount == 0 ->
+                    if Consumers == [] ->
                             ok = rabbit_limiter:register(LimiterPid, self());
                        true ->
                             ok
                     end,
-                    ExclusiveConsumer =
-                        if ExclusiveConsume -> {ChPid, ConsumerTag};
-                           true             -> ExistingHolder
-                        end,
-=======
-                    C = #cr{consumers = Consumers} = ch_record(ChPid),
-                    Consumer = #consumer{tag = ConsumerTag, ack_required = not(NoAck)},
-                    C1 = C#cr{consumers = [Consumer | Consumers]},
-                    store_ch_record(C1),
->>>>>>> c28c1559
                     State1 = State#q{has_had_consumers = true,
-                                     exclusive_consumer = ExclusiveConsumer},
+                                     exclusive_consumer =
+                                       if
+                                           ExclusiveConsume -> {ChPid, ConsumerTag};
+                                           true -> ExistingHolder
+                                       end,
+                                     round_robin = queue:in({ChPid, Consumer}, RoundRobin)},
                     ok = maybe_send_reply(ChPid, OkMsg),
-                    State2 =
-                        case is_ch_blocked(C) of
-                            true  -> State1#q{
-                                       blocked_consumers =
-                                       add_consumer(
-                                         ChPid, Consumer,
-                                         State1#q.blocked_consumers)};
-                            false -> run_poke_burst(
-                                       State1#q{
-                                         active_consumers =
-                                         add_consumer(
-                                           ChPid, Consumer,
-                                           State1#q.active_consumers)})
-                        end,
-                    reply(ok, State2)
+                    reply(ok, run_poke_burst(State1))
             end
     end;
 
 handle_call({basic_cancel, ChPid, ConsumerTag, OkMsg}, _From,
-            State = #q{exclusive_consumer = Holder}) ->
+            State = #q{exclusive_consumer = Holder,
+                       round_robin = RoundRobin}) ->
     case lookup_ch(ChPid) of
         not_found ->
             ok = maybe_send_reply(ChPid, OkMsg),
             reply(ok, State);
-<<<<<<< HEAD
-        C = #cr{consumer_count = ConsumerCount, limiter_pid = LimiterPid} ->
-            store_ch_record(C#cr{consumer_count = ConsumerCount - 1}),
-            if ConsumerCount == 1 ->
+        C = #cr{consumers = Consumers, limiter_pid = LimiterPid} ->
+            NewConsumers = lists:filter
+                             (fun (#consumer{tag = CT}) -> CT /= ConsumerTag end,
+                              Consumers),
+            store_ch_record(C#cr{consumers = NewConsumers}),
+            if NewConsumers == [] ->
                     ok = rabbit_limiter:unregister(LimiterPid, self());
                true ->
                     ok
             end,
-=======
-        C = #cr{consumers = Consumers} ->
-            NewConsumers = lists:filter
-                             (fun (#consumer{tag = CT}) -> CT /= ConsumerTag end,
-                              Consumers),
-            C1 = C#cr{consumers = NewConsumers},
-            store_ch_record(C1),
->>>>>>> c28c1559
             ok = maybe_send_reply(ChPid, OkMsg),
-            NewState =
-                State#q{exclusive_consumer = cancel_holder(ChPid,
-                                                           ConsumerTag,
-                                                           Holder),
-                        active_consumers = remove_consumer(
-                                             ChPid, ConsumerTag,
-                                             State#q.active_consumers),
-                        blocked_consumers = remove_consumer(
-                                              ChPid, ConsumerTag,
-                                              State#q.blocked_consumers)},
-            case should_auto_delete(NewState) of
-                false -> reply(ok, NewState);
-                true  -> {stop, normal, ok, NewState}
+            case check_auto_delete(
+                   State#q{exclusive_consumer = cancel_holder(ChPid,
+                                                              ConsumerTag,
+                                                              Holder),
+                           round_robin = block_consumer(ChPid,
+                                                        ConsumerTag,
+                                                        RoundRobin)}) of
+                {continue, State1} ->
+                    reply(ok, State1);
+                {stop, State1} ->
+                    {stop, normal, ok, State1}
             end
     end;
 
 handle_call(stat, _From, State = #q{q = #amqqueue{name = Name},
                                     message_buffer = MessageBuffer,
-                                    active_consumers = ActiveConsumers}) ->
-    reply({ok, Name, queue:len(MessageBuffer), queue:len(ActiveConsumers)},
-          State);
+                                    round_robin = RoundRobin}) ->
+    reply({ok, Name, queue:len(MessageBuffer), queue:len(RoundRobin)}, State);
 
 handle_call({delete, IfUnused, IfEmpty}, _From,
             State = #q{message_buffer = MessageBuffer}) ->
     IsEmpty = queue:is_empty(MessageBuffer),
-    IsUnused = is_unused(State),
+    IsUnused = is_unused(),
     if
         IfEmpty and not(IsEmpty) ->
             reply({error, not_empty}, State);
@@ -950,7 +693,7 @@
                                                         exclusive_consumer = Holder}) ->
     case Owner of
         none ->
-            case check_exclusive_access(Holder, true, State) of
+            case check_exclusive_access(Holder, true) of
                 in_use ->
                     %% FIXME: Is this really the right answer? What if
                     %% an active consumer's reader is actually the
@@ -968,16 +711,9 @@
             reply(locked, State)
     end.
 
-<<<<<<< HEAD
-handle_cast({deliver, Txn, Message, ChPid}, State) ->
-=======
-handle_cast({conserve_memory, Conserve}, State) ->
-    {noreply, conserve_memory(Conserve, State)};
-
 handle_cast({deliver, Txn, Message}, State) ->
->>>>>>> c28c1559
     %% Asynchronous, non-"mandatory", non-"immediate" deliver mode.
-    {_Delivered, NewState} = deliver_or_enqueue(Txn, ChPid, Message, State),
+    {_Delivered, NewState} = deliver_or_enqueue(Txn, Message, State),
     noreply(NewState);
 
 handle_cast({ack, Txn, MsgIds, ChPid}, State) ->
@@ -1017,8 +753,12 @@
                       [{Message, true} || Message <- Messages], State))
     end;
 
+handle_cast({unblock, ChPid}, State) ->
+    noreply(
+      possibly_unblock(State, ChPid,
+                       fun (C) -> C#cr{is_limit_active = false} end));
+
 handle_cast({notify_sent, ChPid}, State) ->
-<<<<<<< HEAD
     noreply(
       possibly_unblock(State, ChPid,
                        fun (C = #cr{unsent_message_count = Count}) ->
@@ -1029,10 +769,10 @@
     noreply(
       possibly_unblock(
         State, ChPid,
-        fun (C = #cr{consumer_count = ConsumerCount,
+        fun (C = #cr{consumers = Consumers,
                      limiter_pid = OldLimiterPid,
                      is_limit_active = Limited}) ->
-                if ConsumerCount =/= 0 andalso OldLimiterPid == undefined ->
+                if Consumers =/= [] andalso OldLimiterPid == undefined ->
                         ok = rabbit_limiter:register(LimiterPid, self());
                    true ->
                         ok
@@ -1040,15 +780,6 @@
                 NewLimited = Limited andalso LimiterPid =/= undefined,
                 C#cr{limiter_pid = LimiterPid, is_limit_active = NewLimited}
         end)).
-=======
-    case lookup_ch(ChPid) of
-        not_found -> noreply(State);
-        T = #cr{unsent_message_count =Count} ->
-            noreply(possibly_unblock(
-                      T#cr{unsent_message_count = Count - 1},
-                      State))
-    end.
->>>>>>> c28c1559
 
 handle_info({'DOWN', MonitorRef, process, DownPid, _Reason},
             State = #q{owner = {DownPid, MonitorRef}}) ->
@@ -1069,7 +800,7 @@
 handle_info(timeout, State) ->
     %% TODO: Once we drop support for R11B-5, we can change this to
     %% {noreply, State, hibernate};
-    proc_lib:hibernate(gen_server, enter_loop, [?MODULE, [], State]);
+    proc_lib:hibernate(gen_server2, enter_loop, [?MODULE, [], State]);
 
 handle_info(Info, State) ->
     ?LOGDEBUG("Info in queue: ~p~n", [Info]),

--- conflicted
+++ resolved
@@ -89,12 +89,8 @@
          consumers,
          transactions,
          memory,
-<<<<<<< HEAD
-         mode,
+         storage_mode,
          pinned
-=======
-         storage_mode
->>>>>>> 0312c469
         ]).
          
 %%----------------------------------------------------------------------------
@@ -107,15 +103,11 @@
 init(Q = #amqqueue { name = QName, durable = Durable, pinned = Pinned }) ->
     ?LOGDEBUG("Queue starting - ~p~n", [Q]),
     ok = rabbit_queue_mode_manager:register
-<<<<<<< HEAD
-           (self(), false, rabbit_amqqueue, set_mode, [self()]),
+           (self(), false, rabbit_amqqueue, set_storage_mode, [self()]),
     ok = case Pinned of
              true -> rabbit_queue_mode_manager:pin_to_disk(self());
              false -> ok
          end,
-=======
-           (self(), false, rabbit_amqqueue, set_storage_mode, [self()]),
->>>>>>> 0312c469
     {ok, MS} = rabbit_mixed_queue:init(QName, Durable),
     State = #q{q = Q,
                owner = none,
@@ -540,14 +532,9 @@
 i(durable,     #q{q = #amqqueue{durable     = Durable}})    -> Durable;
 i(auto_delete, #q{q = #amqqueue{auto_delete = AutoDelete}}) -> AutoDelete;
 i(arguments,   #q{q = #amqqueue{arguments   = Arguments}})  -> Arguments;
-<<<<<<< HEAD
 i(pinned,      #q{q = #amqqueue{pinned      = Pinned}})     -> Pinned;
-i(mode, #q{ mixed_state = MS }) ->
-    rabbit_mixed_queue:info(MS);
-=======
 i(storage_mode, #q{ mixed_state = MS }) ->
     rabbit_mixed_queue:storage_mode(MS);
->>>>>>> 0312c469
 i(pid, _) ->
     self();
 i(messages_ready, #q { mixed_state = MS }) ->
@@ -847,21 +834,16 @@
     PendingMessages =
         lists:flatten([Pending || #tx { pending_messages = Pending}
                                       <- all_tx_record()]),
-<<<<<<< HEAD
-    {ok, MS1} = rabbit_mixed_queue:set_mode(Mode, PendingMessages, MS),
+    {ok, MS1} = rabbit_mixed_queue:set_storage_mode(Mode, PendingMessages, MS),
     noreply(State #q { mixed_state = MS1 });
 
-handle_cast({set_mode_pin, Disk, Q}, State = #q { q = PQ }) ->
+handle_cast({set_storage_mode_pin, Disk, Q}, State = #q { q = PQ }) ->
     ok = rabbit_amqqueue:internal_store(Q#amqqueue{pinned = Disk}),
     ok = (case Disk of
               true -> fun rabbit_queue_mode_manager:pin_to_disk/1;
               false -> fun rabbit_queue_mode_manager:unpin_from_disk/1
           end)(self()),
     noreply(State #q { q = PQ#amqqueue{ pinned = Disk } }).
-=======
-    {ok, MS1} = rabbit_mixed_queue:set_storage_mode(Mode, PendingMessages, MS),
-    noreply(State #q { mixed_state = MS1 }).
->>>>>>> 0312c469
 
 handle_info(report_memory, State) ->
     %% deliberately don't call noreply/2 as we don't want to restart the timer.

%% The contents of this file are subject to the Mozilla Public License
%% Version 1.1 (the "License"); you may not use this file except in
%% compliance with the License. You may obtain a copy of the License
%% at http://www.mozilla.org/MPL/
%%
%% Software distributed under the License is distributed on an "AS IS"
%% basis, WITHOUT WARRANTY OF ANY KIND, either express or implied. See
%% the License for the specific language governing rights and
%% limitations under the License.
%%
%% The Original Code is RabbitMQ.
%%
%% The Initial Developer of the Original Code is VMware, Inc.
%% Copyright (c) 2007-2011 VMware, Inc.  All rights reserved.
%%

-module(rabbit_amqqueue_process).
-include("rabbit.hrl").
-include("rabbit_framing.hrl").

-behaviour(gen_server2).

-define(UNSENT_MESSAGE_LIMIT,          100).
-define(SYNC_INTERVAL,                 25). %% milliseconds
-define(RAM_DURATION_UPDATE_INTERVAL,  5000).

-define(BASE_MESSAGE_PROPERTIES,
        #message_properties{expiry = undefined, needs_confirming = false}).

-export([start_link/1, info_keys/0]).

-export([init/1, terminate/2, code_change/3, handle_call/3, handle_cast/2,
         handle_info/2, handle_pre_hibernate/1, prioritise_call/3,
         prioritise_cast/2, prioritise_info/2, format_message_queue/2]).

-export([init_with_backing_queue_state/7]).

%% Queue's state
-record(q, {q,
            exclusive_consumer,
            has_had_consumers,
            backing_queue,
            backing_queue_state,
            active_consumers,
            blocked_consumers,
            expires,
            sync_timer_ref,
            rate_timer_ref,
            expiry_timer_ref,
            stats_timer,
            msg_id_to_channel,
            ttl,
            ttl_timer_ref
           }).

-record(consumer, {tag, ack_required}).

%% These are held in our process dictionary
-record(cr, {consumer_count,
             ch_pid,
             limiter_pid,
             monitor_ref,
             acktags,
             is_limit_active,
             unsent_message_count}).

-define(STATISTICS_KEYS,
        [pid,
         exclusive_consumer_pid,
         exclusive_consumer_tag,
         messages_ready,
         messages_unacknowledged,
         messages,
         consumers,
         memory,
         backing_queue_status,
         slave_pids
        ]).

-define(CREATION_EVENT_KEYS,
        [pid,
         name,
         durable,
         auto_delete,
         arguments,
         owner_pid,
         mirror_nodes
        ]).

-define(INFO_KEYS, ?CREATION_EVENT_KEYS ++ ?STATISTICS_KEYS -- [pid]).

%%----------------------------------------------------------------------------

start_link(Q) -> gen_server2:start_link(?MODULE, Q, []).

info_keys() -> ?INFO_KEYS.

%%----------------------------------------------------------------------------

init(Q) ->
    ?LOGDEBUG("Queue starting - ~p~n", [Q]),
    process_flag(trap_exit, true),

    {ok, #q{q                   = Q#amqqueue{pid = self()},
            exclusive_consumer  = none,
            has_had_consumers   = false,
            backing_queue       = backing_queue_module(Q),
            backing_queue_state = undefined,
            active_consumers    = queue:new(),
            blocked_consumers   = queue:new(),
            expires             = undefined,
            sync_timer_ref      = undefined,
            rate_timer_ref      = undefined,
            expiry_timer_ref    = undefined,
            ttl                 = undefined,
            stats_timer         = rabbit_event:init_stats_timer(),
            msg_id_to_channel   = dict:new()}, hibernate,
     {backoff, ?HIBERNATE_AFTER_MIN, ?HIBERNATE_AFTER_MIN, ?DESIRED_HIBERNATE}}.

init_with_backing_queue_state(Q = #amqqueue{exclusive_owner = Owner}, BQ, BQS,
                              RateTRef, AckTags, Deliveries, MTC) ->
    ?LOGDEBUG("Queue starting - ~p~n", [Q]),
    case Owner of
        none -> ok;
        _    -> erlang:monitor(process, Owner)
    end,
    State = requeue_and_run(
              AckTags,
              process_args(
                #q{q                   = Q,
                   exclusive_consumer  = none,
                   has_had_consumers   = false,
                   backing_queue       = BQ,
                   backing_queue_state = BQS,
                   active_consumers    = queue:new(),
                   blocked_consumers   = queue:new(),
                   expires             = undefined,
                   sync_timer_ref      = undefined,
                   rate_timer_ref      = RateTRef,
                   expiry_timer_ref    = undefined,
                   ttl                 = undefined,
                   stats_timer         = rabbit_event:init_stats_timer(),
                   msg_id_to_channel   = MTC})),
    lists:foldl(
      fun (Delivery, StateN) -> deliver_or_enqueue(Delivery, StateN) end,
      State, Deliveries).

terminate(shutdown = R,      State = #q{backing_queue = BQ}) ->
    terminate_shutdown(fun (BQS) -> BQ:terminate(R, BQS) end, State);
terminate({shutdown, _} = R, State = #q{backing_queue = BQ}) ->
    terminate_shutdown(fun (BQS) -> BQ:terminate(R, BQS) end, State);
terminate(Reason,            State = #q{backing_queue = BQ}) ->
    %% FIXME: How do we cancel active subscriptions?
    terminate_shutdown(fun (BQS) ->
                               rabbit_event:notify(
                                 queue_deleted, [{pid, self()}]),
                               BQS1 = BQ:delete_and_terminate(Reason, BQS),
                               %% don't care if the internal delete
                               %% doesn't return 'ok'.
                               rabbit_amqqueue:internal_delete(qname(State)),
                               BQS1
                       end, State).

code_change(_OldVsn, State, _Extra) ->
    {ok, State}.

%%----------------------------------------------------------------------------

declare(Recover, From,
        State = #q{q = Q, backing_queue = BQ, backing_queue_state = undefined,
                   stats_timer = StatsTimer}) ->
    case rabbit_amqqueue:internal_declare(Q, Recover) of
        not_found -> {stop, normal, not_found, State};
        Q         -> gen_server2:reply(From, {new, Q}),
                     ok = file_handle_cache:register_callback(
                            rabbit_amqqueue, set_maximum_since_use,
                            [self()]),
                     ok = rabbit_memory_monitor:register(
                            self(), {rabbit_amqqueue,
                                     set_ram_duration_target, [self()]}),
                     BQS = bq_init(BQ, Q, Recover),
                     State1 = process_args(State#q{backing_queue_state = BQS}),
                     rabbit_event:notify(queue_created,
                                         infos(?CREATION_EVENT_KEYS, State1)),
                     rabbit_event:if_enabled(StatsTimer,
                                             fun() -> emit_stats(State1) end),
                     noreply(State1);
        Q1        -> {stop, normal, {existing, Q1}, State}
    end.

bq_init(BQ, Q, Recover) ->
    Self = self(),
    BQ:init(Q, Recover,
            fun (Mod, Fun) ->
                    rabbit_amqqueue:run_backing_queue(Self, Mod, Fun)
            end).

process_args(State = #q{q = #amqqueue{arguments = Arguments}}) ->
    lists:foldl(fun({Arg, Fun}, State1) ->
                        case rabbit_misc:table_lookup(Arguments, Arg) of
                            {_Type, Val} -> Fun(Val, State1);
                            undefined    -> State1
                        end
                end, State, [{<<"x-expires">>,     fun init_expires/2},
                             {<<"x-message-ttl">>, fun init_ttl/2}]).

init_expires(Expires, State) -> ensure_expiry_timer(State#q{expires = Expires}).

init_ttl(TTL, State) -> drop_expired_messages(State#q{ttl = TTL}).

terminate_shutdown(Fun, State) ->
    State1 = #q{backing_queue_state = BQS} =
        stop_sync_timer(stop_rate_timer(State)),
    case BQS of
        undefined -> State1;
        _         -> ok = rabbit_memory_monitor:deregister(self()),
                     [emit_consumer_deleted(Ch, CTag)
                      || {Ch, CTag, _} <- consumers(State1)],
                     State1#q{backing_queue_state = Fun(BQS)}
    end.

reply(Reply, NewState) ->
    assert_invariant(NewState),
    {NewState1, Timeout} = next_state(NewState),
    {reply, Reply, NewState1, Timeout}.

noreply(NewState) ->
    assert_invariant(NewState),
    {NewState1, Timeout} = next_state(NewState),
    {noreply, NewState1, Timeout}.

next_state(State = #q{backing_queue = BQ, backing_queue_state = BQS}) ->
    {MsgIds, BQS1} = BQ:drain_confirmed(BQS),
    State1 = ensure_stats_timer(
               ensure_rate_timer(
                 confirm_messages(MsgIds, State#q{
                                            backing_queue_state = BQS1}))),
    case BQ:needs_timeout(BQS1) of
        false -> {stop_sync_timer(State1),   hibernate};
        idle  -> {stop_sync_timer(State1),   0        };
        timed -> {ensure_sync_timer(State1), 0        }
    end.

backing_queue_module(#amqqueue{arguments = Args}) ->
    case rabbit_misc:table_lookup(Args, <<"x-ha-policy">>) of
        undefined -> {ok, BQM} = application:get_env(backing_queue_module),
                     BQM;
        _Policy   -> rabbit_mirror_queue_master
    end.

ensure_sync_timer(State = #q{sync_timer_ref = undefined}) ->
    {ok, TRef} = timer:apply_after(
                   ?SYNC_INTERVAL, rabbit_amqqueue, sync_timeout, [self()]),
    State#q{sync_timer_ref = TRef};
ensure_sync_timer(State) ->
    State.

stop_sync_timer(State = #q{sync_timer_ref = undefined}) ->
    State;
stop_sync_timer(State = #q{sync_timer_ref = TRef}) ->
    {ok, cancel} = timer:cancel(TRef),
    State#q{sync_timer_ref = undefined}.

ensure_rate_timer(State = #q{rate_timer_ref = undefined}) ->
    TRef = erlang:send_after(
             ?RAM_DURATION_UPDATE_INTERVAL, self(), update_ram_duration),
    State#q{rate_timer_ref = TRef};
ensure_rate_timer(State = #q{rate_timer_ref = just_measured}) ->
    State#q{rate_timer_ref = undefined};
ensure_rate_timer(State) ->
    State.

stop_rate_timer(State = #q{rate_timer_ref = undefined}) ->
    State;
stop_rate_timer(State = #q{rate_timer_ref = just_measured}) ->
    State#q{rate_timer_ref = undefined};
stop_rate_timer(State = #q{rate_timer_ref = TRef}) ->
    _ = erlang:cancel_timer(TRef),
    State#q{rate_timer_ref = undefined}.

stop_expiry_timer(State = #q{expiry_timer_ref = undefined}) ->
    State;
stop_expiry_timer(State = #q{expiry_timer_ref = TRef}) ->
    _ = erlang:cancel_timer(TRef),
    State#q{expiry_timer_ref = undefined}.

%% We wish to expire only when there are no consumers *and* the expiry
%% hasn't been refreshed (by queue.declare or basic.get) for the
%% configured period.
ensure_expiry_timer(State = #q{expires = undefined}) ->
    State;
ensure_expiry_timer(State = #q{expires = Expires}) ->
    case is_unused(State) of
        true ->
            NewState = stop_expiry_timer(State),
            TRef = erlang:send_after(Expires, self(), maybe_expire),
            NewState#q{expiry_timer_ref = TRef};
        false ->
            State
    end.

ensure_stats_timer(State = #q { stats_timer = StatsTimer,
                                q = #amqqueue { pid = QPid }}) ->
    State #q { stats_timer = rabbit_event:ensure_stats_timer(
                               StatsTimer, QPid, emit_stats) }.

assert_invariant(#q{active_consumers = AC,
                    backing_queue = BQ, backing_queue_state = BQS}) ->
    true = (queue:is_empty(AC) orelse BQ:is_empty(BQS)).

lookup_ch(ChPid) ->
    case get({ch, ChPid}) of
        undefined -> not_found;
        C         -> C
    end.

ch_record(ChPid) ->
    Key = {ch, ChPid},
    case get(Key) of
        undefined -> MonitorRef = erlang:monitor(process, ChPid),
                     C = #cr{consumer_count       = 0,
                             ch_pid               = ChPid,
                             monitor_ref          = MonitorRef,
                             acktags              = sets:new(),
                             is_limit_active      = false,
                             unsent_message_count = 0},
                     put(Key, C),
                     C;
        C = #cr{} -> C
    end.

store_ch_record(C = #cr{ch_pid = ChPid}) ->
    put({ch, ChPid}, C).

maybe_store_ch_record(C = #cr{consumer_count       = ConsumerCount,
                              acktags              = ChAckTags,
                              unsent_message_count = UnsentMessageCount}) ->
    case {sets:size(ChAckTags), ConsumerCount, UnsentMessageCount} of
        {0, 0, 0} -> ok = erase_ch_record(C),
                     false;
        _         -> store_ch_record(C),
                     true
    end.

erase_ch_record(#cr{ch_pid      = ChPid,
                    limiter_pid = LimiterPid,
                    monitor_ref = MonitorRef}) ->
    ok = rabbit_limiter:unregister(LimiterPid, self()),
    erlang:demonitor(MonitorRef),
    erase({ch, ChPid}),
    ok.

all_ch_record() -> [C || {{ch, _}, C} <- get()].

is_ch_blocked(#cr{unsent_message_count = Count, is_limit_active = Limited}) ->
    Limited orelse Count >= ?UNSENT_MESSAGE_LIMIT.

ch_record_state_transition(OldCR, NewCR) ->
    case {is_ch_blocked(OldCR), is_ch_blocked(NewCR)} of
        {true, false} -> unblock;
        {false, true} -> block;
        {_, _}        -> ok
    end.

deliver_msgs_to_consumers(Funs = {PredFun, DeliverFun}, FunAcc,
                          State = #q{q = #amqqueue{name = QName},
                                     active_consumers = ActiveConsumers,
                                     blocked_consumers = BlockedConsumers}) ->
    case queue:out(ActiveConsumers) of
        {{value, QEntry = {ChPid, #consumer{tag = ConsumerTag,
                                            ack_required = AckRequired}}},
         ActiveConsumersTail} ->
            C = #cr{limiter_pid = LimiterPid,
                    unsent_message_count = Count,
                    acktags = ChAckTags} = ch_record(ChPid),
            IsMsgReady = PredFun(FunAcc, State),
            case (IsMsgReady andalso
                  rabbit_limiter:can_send( LimiterPid, self(), AckRequired )) of
                true ->
                    {{Message, IsDelivered, AckTag}, FunAcc1, State1} =
                        DeliverFun(AckRequired, FunAcc, State),
                    rabbit_channel:deliver(
                      ChPid, ConsumerTag, AckRequired,
                      {QName, self(), AckTag, IsDelivered, Message}),
                    ChAckTags1 =
                        case AckRequired of
                            true  -> sets:add_element(AckTag, ChAckTags);
                            false -> ChAckTags
                        end,
                    NewC = C#cr{unsent_message_count = Count + 1,
                                acktags = ChAckTags1},
                    true = maybe_store_ch_record(NewC),
                    {NewActiveConsumers, NewBlockedConsumers} =
                        case ch_record_state_transition(C, NewC) of
                            ok    -> {queue:in(QEntry, ActiveConsumersTail),
                                      BlockedConsumers};
                            block -> {ActiveConsumers1, BlockedConsumers1} =
                                         move_consumers(ChPid,
                                                        ActiveConsumersTail,
                                                        BlockedConsumers),
                                     {ActiveConsumers1,
                                      queue:in(QEntry, BlockedConsumers1)}
                        end,
                    State2 = State1#q{
                               active_consumers = NewActiveConsumers,
                               blocked_consumers = NewBlockedConsumers},
                    deliver_msgs_to_consumers(Funs, FunAcc1, State2);
                %% if IsMsgReady then we've hit the limiter
                false when IsMsgReady ->
                    true = maybe_store_ch_record(C#cr{is_limit_active = true}),
                    {NewActiveConsumers, NewBlockedConsumers} =
                        move_consumers(ChPid,
                                       ActiveConsumers,
                                       BlockedConsumers),
                    deliver_msgs_to_consumers(
                      Funs, FunAcc,
                      State#q{active_consumers = NewActiveConsumers,
                              blocked_consumers = NewBlockedConsumers});
                false ->
                    %% no message was ready, so we don't need to block anyone
                    {FunAcc, State}
            end;
        {empty, _} ->
            {FunAcc, State}
    end.

deliver_from_queue_pred(IsEmpty, _State) -> not IsEmpty.

deliver_from_queue_deliver(AckRequired, false, State) ->
    {{Message, IsDelivered, AckTag, Remaining}, State1} =
        fetch(AckRequired, State),
    {{Message, IsDelivered, AckTag}, 0 == Remaining, State1}.

confirm_messages([], State) ->
    State;
confirm_messages(MsgIds, State = #q{msg_id_to_channel = MTC}) ->
    {CMs, MTC1} = lists:foldl(
                    fun(MsgId, {CMs, MTC0}) ->
                            case dict:find(MsgId, MTC0) of
                                {ok, {ChPid, MsgSeqNo}} ->
                                    {gb_trees_cons(ChPid, MsgSeqNo, CMs),
                                     dict:erase(MsgId, MTC0)};
                                _ ->
                                    {CMs, MTC0}
                            end
                    end, {gb_trees:empty(), MTC}, MsgIds),
    gb_trees_foreach(fun rabbit_channel:confirm/2, CMs),
    State#q{msg_id_to_channel = MTC1}.

gb_trees_foreach(_, none) ->
    ok;
gb_trees_foreach(Fun, {Key, Val, It}) ->
    Fun(Key, Val),
    gb_trees_foreach(Fun, gb_trees:next(It));
gb_trees_foreach(Fun, Tree) ->
    gb_trees_foreach(Fun, gb_trees:next(gb_trees:iterator(Tree))).

gb_trees_cons(Key, Value, Tree) ->
    case gb_trees:lookup(Key, Tree) of
        {value, Values} -> gb_trees:update(Key, [Value | Values], Tree);
        none            -> gb_trees:insert(Key, [Value], Tree)
    end.

should_confirm_message(#delivery{msg_seq_no = undefined}, _State) ->
    never;
should_confirm_message(#delivery{sender     = ChPid,
                                 msg_seq_no = MsgSeqNo,
                                 message    = #basic_message {
                                   is_persistent = true,
                                   id            = MsgId}},
                       #q{q = #amqqueue{durable = true}}) ->
    {eventually, ChPid, MsgSeqNo, MsgId};
should_confirm_message(_Delivery, _State) ->
    immediately.

needs_confirming({eventually, _, _, _}) -> true;
needs_confirming(_)                     -> false.

maybe_record_confirm_message({eventually, ChPid, MsgSeqNo, MsgId},
                             State = #q{msg_id_to_channel = MTC}) ->
    State#q{msg_id_to_channel = dict:store(MsgId, {ChPid, MsgSeqNo}, MTC)};
maybe_record_confirm_message(_Confirm, State) ->
    State.

run_message_queue(State) ->
    Funs = {fun deliver_from_queue_pred/2,
            fun deliver_from_queue_deliver/3},
    State1 = #q{backing_queue = BQ, backing_queue_state = BQS} =
        drop_expired_messages(State),
    IsEmpty = BQ:is_empty(BQS),
    {_IsEmpty1, State2} = deliver_msgs_to_consumers(Funs, IsEmpty, State1),
    State2.

attempt_delivery(Delivery = #delivery{sender     = ChPid,
                                      message    = Message,
                                      msg_seq_no = MsgSeqNo},
                 State = #q{backing_queue = BQ, backing_queue_state = BQS}) ->
    Confirm = should_confirm_message(Delivery, State),
    case Confirm of
        immediately -> rabbit_channel:confirm(ChPid, [MsgSeqNo]);
        _           -> ok
    end,
    case BQ:is_duplicate(Message, BQS) of
        {false, BQS1} ->
            PredFun = fun (IsEmpty, _State) -> not IsEmpty end,
            DeliverFun =
                fun (AckRequired, false,
                     State1 = #q{backing_queue_state = BQS2}) ->
                        %% we don't need an expiry here because
                        %% messages are not being enqueued, so we use
                        %% an empty message_properties.
                        {AckTag, BQS3} =
                            BQ:publish_delivered(
                              AckRequired, Message,
                              (?BASE_MESSAGE_PROPERTIES)#message_properties{
                                needs_confirming = needs_confirming(Confirm)},
                              ChPid, BQS2),
                        {{Message, false, AckTag}, true,
                         State1#q{backing_queue_state = BQS3}}
                end,
            {Delivered, State2} =
                deliver_msgs_to_consumers({ PredFun, DeliverFun }, false,
                                          State#q{backing_queue_state = BQS1}),
            {Delivered, Confirm, State2};
        {Duplicate, BQS1} ->
            %% if the message has previously been seen by the BQ then
            %% it must have been seen under the same circumstances as
            %% now: i.e. if it is now a deliver_immediately then it
            %% must have been before.
            Delivered = case Duplicate of
                            published -> true;
                            discarded -> false
                        end,
            {Delivered, Confirm, State#q{backing_queue_state = BQS1}}
    end.

deliver_or_enqueue(Delivery = #delivery{message = Message,
                                        sender  = ChPid}, State) ->
    {Delivered, Confirm, State1} = attempt_delivery(Delivery, State),
    State2 = #q{backing_queue = BQ, backing_queue_state = BQS} =
        maybe_record_confirm_message(Confirm, State1),
    case Delivered of
        true  -> State2;
        false -> BQS1 =
                     BQ:publish(Message,
                                (message_properties(State)) #message_properties{
                                  needs_confirming = needs_confirming(Confirm)},
                                ChPid, BQS),
                 ensure_ttl_timer(State2#q{backing_queue_state = BQS1})
    end.

requeue_and_run(AckTags, State = #q{backing_queue = BQ, ttl=TTL}) ->
    run_backing_queue(
      BQ, fun (M, BQS) ->
                  {_MsgIds, BQS1} =
                      M:requeue(AckTags, reset_msg_expiry_fun(TTL), BQS),
                  BQS1
          end, State).

fetch(AckRequired, State = #q{backing_queue_state = BQS,
                              backing_queue       = BQ}) ->
    {Result, BQS1} = BQ:fetch(AckRequired, BQS),
    {Result, State#q{backing_queue_state = BQS1}}.

add_consumer(ChPid, Consumer, Queue) -> queue:in({ChPid, Consumer}, Queue).

remove_consumer(ChPid, ConsumerTag, Queue) ->
    queue:filter(fun ({CP, #consumer{tag = CT}}) ->
                         (CP /= ChPid) or (CT /= ConsumerTag)
                 end, Queue).

remove_consumers(ChPid, Queue) ->
    {Kept, Removed} = split_by_channel(ChPid, Queue),
    [emit_consumer_deleted(Ch, CTag) ||
        {Ch, #consumer{tag = CTag}} <- queue:to_list(Removed)],
    Kept.

move_consumers(ChPid, From, To) ->
    {Kept, Removed} = split_by_channel(ChPid, From),
    {Kept, queue:join(To, Removed)}.

split_by_channel(ChPid, Queue) ->
    {Kept, Removed} = lists:partition(fun ({CP, _}) -> CP /= ChPid end,
                                      queue:to_list(Queue)),
    {queue:from_list(Kept), queue:from_list(Removed)}.

possibly_unblock(State, ChPid, Update) ->
    case lookup_ch(ChPid) of
        not_found ->
            State;
        C ->
            NewC = Update(C),
            maybe_store_ch_record(NewC),
            case ch_record_state_transition(C, NewC) of
                ok      -> State;
                unblock -> {NewBlockedConsumers, NewActiveConsumers} =
                               move_consumers(ChPid,
                                              State#q.blocked_consumers,
                                              State#q.active_consumers),
                           run_message_queue(
                             State#q{active_consumers = NewActiveConsumers,
                                     blocked_consumers = NewBlockedConsumers})
            end
    end.

should_auto_delete(#q{q = #amqqueue{auto_delete = false}}) -> false;
should_auto_delete(#q{has_had_consumers = false}) -> false;
should_auto_delete(State) -> is_unused(State).

handle_ch_down(DownPid, State = #q{exclusive_consumer = Holder}) ->
    case lookup_ch(DownPid) of
        not_found ->
            {ok, State};
        C = #cr{ch_pid = ChPid, acktags = ChAckTags} ->
            ok = erase_ch_record(C),
            State1 = State#q{
                       exclusive_consumer = case Holder of
                                                {ChPid, _} -> none;
                                                Other      -> Other
                                            end,
                       active_consumers = remove_consumers(
                                            ChPid, State#q.active_consumers),
                       blocked_consumers = remove_consumers(
                                             ChPid, State#q.blocked_consumers)},
            case should_auto_delete(State1) of
                true  -> {stop, State1};
                false -> {ok, requeue_and_run(sets:to_list(ChAckTags),
                                              ensure_expiry_timer(State1))}
            end
    end.

cancel_holder(ChPid, ConsumerTag, {ChPid, ConsumerTag}) ->
    none;
cancel_holder(_ChPid, _ConsumerTag, Holder) ->
    Holder.

check_exclusive_access({_ChPid, _ConsumerTag}, _ExclusiveConsume, _State) ->
    in_use;
check_exclusive_access(none, false, _State) ->
    ok;
check_exclusive_access(none, true, State) ->
    case is_unused(State) of
        true  -> ok;
        false -> in_use
    end.

is_unused(State) -> queue:is_empty(State#q.active_consumers) andalso
                        queue:is_empty(State#q.blocked_consumers).

maybe_send_reply(_ChPid, undefined) -> ok;
maybe_send_reply(ChPid, Msg) -> ok = rabbit_channel:send_command(ChPid, Msg).

qname(#q{q = #amqqueue{name = QName}}) -> QName.

backing_queue_timeout(State = #q{backing_queue = BQ}) ->
    run_backing_queue(BQ, fun (M, BQS) -> M:timeout(BQS) end, State).

run_backing_queue(Mod, Fun, State = #q{backing_queue = BQ,
                                       backing_queue_state = BQS}) ->
    run_message_queue(State#q{backing_queue_state = BQ:invoke(Mod, Fun, BQS)}).

subtract_acks(A, B) when is_list(B) ->
    lists:foldl(fun sets:del_element/2, A, B).

discard_delivery(#delivery{sender = ChPid,
                           message = Message},
                 State = #q{backing_queue = BQ,
                            backing_queue_state = BQS}) ->
    State#q{backing_queue_state = BQ:discard(Message, ChPid, BQS)}.

reset_msg_expiry_fun(TTL) ->
    fun(MsgProps) ->
            MsgProps#message_properties{expiry = calculate_msg_expiry(TTL)}
    end.

message_properties(#q{ttl=TTL}) ->
    #message_properties{expiry = calculate_msg_expiry(TTL)}.

calculate_msg_expiry(undefined) -> undefined;
calculate_msg_expiry(TTL)       -> now_micros() + (TTL * 1000).

drop_expired_messages(State = #q{ttl = undefined}) ->
    State;
drop_expired_messages(State = #q{backing_queue_state = BQS,
                                 backing_queue = BQ}) ->
    Now = now_micros(),
    BQS1 = BQ:dropwhile(
             fun (#message_properties{expiry = Expiry}) -> Now > Expiry end,
             BQS),
    ensure_ttl_timer(State#q{backing_queue_state = BQS1}).

ensure_ttl_timer(State = #q{backing_queue       = BQ,
                            backing_queue_state = BQS,
                            ttl                 = TTL,
                            ttl_timer_ref       = undefined})
  when TTL =/= undefined ->
    case BQ:is_empty(BQS) of
        true  -> State;
        false -> TRef = erlang:send_after(TTL, self(), drop_expired),
                 State#q{ttl_timer_ref = TRef}
    end;
ensure_ttl_timer(State) ->
    State.

now_micros() -> timer:now_diff(now(), {0,0,0}).

infos(Items, State) -> [{Item, i(Item, State)} || Item <- Items].

i(name,        #q{q = #amqqueue{name        = Name}})       -> Name;
i(durable,     #q{q = #amqqueue{durable     = Durable}})    -> Durable;
i(auto_delete, #q{q = #amqqueue{auto_delete = AutoDelete}}) -> AutoDelete;
i(arguments,   #q{q = #amqqueue{arguments   = Arguments}})  -> Arguments;
i(pid, _) ->
    self();
i(owner_pid, #q{q = #amqqueue{exclusive_owner = none}}) ->
    '';
i(owner_pid, #q{q = #amqqueue{exclusive_owner = ExclusiveOwner}}) ->
    ExclusiveOwner;
i(exclusive_consumer_pid, #q{exclusive_consumer = none}) ->
    '';
i(exclusive_consumer_pid, #q{exclusive_consumer = {ChPid, _ConsumerTag}}) ->
    ChPid;
i(exclusive_consumer_tag, #q{exclusive_consumer = none}) ->
    '';
i(exclusive_consumer_tag, #q{exclusive_consumer = {_ChPid, ConsumerTag}}) ->
    ConsumerTag;
i(messages_ready, #q{backing_queue_state = BQS, backing_queue = BQ}) ->
    BQ:len(BQS);
i(messages_unacknowledged, _) ->
    lists:sum([sets:size(C#cr.acktags) || C <- all_ch_record()]);
i(messages, State) ->
    lists:sum([i(Item, State) || Item <- [messages_ready,
                                          messages_unacknowledged]]);
i(consumers, State) ->
    queue:len(State#q.active_consumers) + queue:len(State#q.blocked_consumers);
i(memory, _) ->
    {memory, M} = process_info(self(), memory),
    M;
i(backing_queue_status, #q{backing_queue_state = BQS, backing_queue = BQ}) ->
    BQ:status(BQS);
i(slave_pids, #q{q = #amqqueue{name = Name}}) ->
    {ok, #amqqueue{slave_pids = SPids}} = rabbit_amqqueue:lookup(Name),
    SPids;
i(mirror_nodes, #q{q = #amqqueue{name = Name}}) ->
    {ok, #amqqueue{mirror_nodes = MNodes}} = rabbit_amqqueue:lookup(Name),
    MNodes;
i(Item, _) ->
    throw({bad_argument, Item}).

consumers(#q{active_consumers = ActiveConsumers,
             blocked_consumers = BlockedConsumers}) ->
    rabbit_misc:queue_fold(
      fun ({ChPid, #consumer{tag = ConsumerTag,
                             ack_required = AckRequired}}, Acc) ->
              [{ChPid, ConsumerTag, AckRequired} | Acc]
      end, [], queue:join(ActiveConsumers, BlockedConsumers)).

emit_stats(State) ->
    emit_stats(State, []).

emit_stats(State, Extra) ->
    rabbit_event:notify(queue_stats, Extra ++ infos(?STATISTICS_KEYS, State)).

emit_consumer_created(ChPid, ConsumerTag, Exclusive, AckRequired) ->
    rabbit_event:notify(consumer_created,
                        [{consumer_tag, ConsumerTag},
                         {exclusive,    Exclusive},
                         {ack_required, AckRequired},
                         {channel,      ChPid},
                         {queue,        self()}]).

emit_consumer_deleted(ChPid, ConsumerTag) ->
    rabbit_event:notify(consumer_deleted,
                        [{consumer_tag, ConsumerTag},
                         {channel,      ChPid},
                         {queue,        self()}]).

%%----------------------------------------------------------------------------

prioritise_call(Msg, _From, _State) ->
    case Msg of
        info                            -> 9;
        {info, _Items}                  -> 9;
        consumers                       -> 9;
        _                               -> 0
    end.

prioritise_cast(Msg, _State) ->
    case Msg of
<<<<<<< HEAD
        delete_immediately                        -> 8;
        {set_ram_duration_target, _Duration}      -> 8;
        {set_maximum_since_use, _Age}             -> 8;
        {ack, _Txn, _MsgIds, _ChPid}              -> 7;
        {reject, _MsgIds, _Requeue, _ChPid}       -> 7;
        {notify_sent, _ChPid}                     -> 7;
        {unblock, _ChPid}                         -> 7;
        {maybe_run_queue_via_backing_queue, _Fun} -> 6;
        sync_timeout                              -> 6;
        _                                         -> 0
=======
        update_ram_duration                  -> 8;
        delete_immediately                   -> 8;
        {set_ram_duration_target, _Duration} -> 8;
        {set_maximum_since_use, _Age}        -> 8;
        maybe_expire                         -> 8;
        drop_expired                         -> 8;
        emit_stats                           -> 7;
        {ack, _AckTags, _ChPid}              -> 7;
        {reject, _AckTags, _Requeue, _ChPid} -> 7;
        {notify_sent, _ChPid}                -> 7;
        {unblock, _ChPid}                    -> 7;
        {run_backing_queue, _Mod, _Fun}      -> 6;
        sync_timeout                         -> 6;
        _                                    -> 0
>>>>>>> d3509448
    end.

prioritise_info({'DOWN', _MonitorRef, process, DownPid, _Reason},
                #q{q = #amqqueue{exclusive_owner = DownPid}}) -> 8;
prioritise_info(Msg, _State) ->
    case Msg of
        update_ram_duration                                   -> 8;
        maybe_expire                                          -> 8;
        drop_expired                                          -> 8;
        emit_stats                                            -> 7;
        _                                                     -> 0
    end.

handle_call({init, Recover}, From,
            State = #q{q = #amqqueue{exclusive_owner = none}}) ->
    declare(Recover, From, State);

handle_call({init, Recover}, From,
            State = #q{q = #amqqueue{exclusive_owner = Owner}}) ->
    case rabbit_misc:is_process_alive(Owner) of
        true  -> erlang:monitor(process, Owner),
                 declare(Recover, From, State);
        false -> #q{backing_queue = BQ, backing_queue_state = undefined,
                    q = #amqqueue{name = QName} = Q} = State,
                 gen_server2:reply(From, not_found),
                 case Recover of
                     true -> ok;
                     _    -> rabbit_log:warning(
                               "Queue ~p exclusive owner went away~n", [QName])
                 end,
                 BQS = bq_init(BQ, Q, Recover),
                 %% Rely on terminate to delete the queue.
                 {stop, normal, State#q{backing_queue_state = BQS}}
    end;

handle_call(info, _From, State) ->
    reply(infos(?INFO_KEYS, State), State);

handle_call({info, Items}, _From, State) ->
    try
        reply({ok, infos(Items, State)}, State)
    catch Error -> reply({error, Error}, State)
    end;

handle_call(consumers, _From, State) ->
    reply(consumers(State), State);

handle_call({deliver_immediately, Delivery}, _From, State) ->
    %% Synchronous, "immediate" delivery mode
    %%
    %% FIXME: Is this correct semantics?
    %%
    %% I'm worried in particular about the case where an exchange has
    %% two queues against a particular routing key, and a message is
    %% sent in immediate mode through the binding. In non-immediate
    %% mode, both queues get the message, saving it for later if
    %% there's noone ready to receive it just now. In immediate mode,
    %% should both queues still get the message, somehow, or should
    %% just all ready-to-consume queues get the message, with unready
    %% queues discarding the message?
    %%
    {Delivered, Confirm, State1} = attempt_delivery(Delivery, State),
    reply(Delivered, case Delivered of
                         true  -> maybe_record_confirm_message(Confirm, State1);
                         false -> discard_delivery(Delivery, State1)
                     end);

handle_call({deliver, Delivery}, From, State) ->
    %% Synchronous, "mandatory" delivery mode. Reply asap.
    gen_server2:reply(From, true),
    noreply(deliver_or_enqueue(Delivery, State));

handle_call({notify_down, ChPid}, _From, State) ->
    %% we want to do this synchronously, so that auto_deleted queues
    %% are no longer visible by the time we send a response to the
    %% client.  The queue is ultimately deleted in terminate/2; if we
    %% return stop with a reply, terminate/2 will be called by
    %% gen_server2 *before* the reply is sent.
    case handle_ch_down(ChPid, State) of
        {ok, NewState}   -> reply(ok, NewState);
        {stop, NewState} -> {stop, normal, ok, NewState}
    end;

handle_call({basic_get, ChPid, NoAck}, _From,
            State = #q{q = #amqqueue{name = QName}}) ->
    AckRequired = not NoAck,
    State1 = ensure_expiry_timer(State),
    case fetch(AckRequired, drop_expired_messages(State1)) of
        {empty, State2} ->
            reply(empty, State2);
        {{Message, IsDelivered, AckTag, Remaining}, State2} ->
            State3 =
                case AckRequired of
                    true  -> C = #cr{acktags = ChAckTags} = ch_record(ChPid),
                             true = maybe_store_ch_record(
                                      C#cr{acktags =
                                               sets:add_element(AckTag,
                                                                ChAckTags)}),
                             State2;
                    false -> State2
                end,
            Msg = {QName, self(), AckTag, IsDelivered, Message},
            reply({ok, Remaining, Msg}, State3)
    end;

handle_call({basic_consume, NoAck, ChPid, LimiterPid,
             ConsumerTag, ExclusiveConsume, OkMsg},
            _From, State = #q{exclusive_consumer = ExistingHolder}) ->
    case check_exclusive_access(ExistingHolder, ExclusiveConsume,
                                State) of
        in_use ->
            reply({error, exclusive_consume_unavailable}, State);
        ok ->
            C = #cr{consumer_count = ConsumerCount} = ch_record(ChPid),
            Consumer = #consumer{tag = ConsumerTag,
                                 ack_required = not NoAck},
            true = maybe_store_ch_record(C#cr{consumer_count = ConsumerCount +1,
                                              limiter_pid    = LimiterPid}),
            ok = case ConsumerCount of
                     0 -> rabbit_limiter:register(LimiterPid, self());
                     _ -> ok
                 end,
            ExclusiveConsumer = if ExclusiveConsume -> {ChPid, ConsumerTag};
                                   true             -> ExistingHolder
                                end,
            State1 = State#q{has_had_consumers = true,
                             exclusive_consumer = ExclusiveConsumer},
            ok = maybe_send_reply(ChPid, OkMsg),
            State2 =
                case is_ch_blocked(C) of
                    true  -> State1#q{
                               blocked_consumers =
                                   add_consumer(ChPid, Consumer,
                                                State1#q.blocked_consumers)};
                    false -> run_message_queue(
                               State1#q{
                                 active_consumers =
                                     add_consumer(ChPid, Consumer,
                                                  State1#q.active_consumers)})
                end,
            emit_consumer_created(ChPid, ConsumerTag, ExclusiveConsume,
                                  not NoAck),
            reply(ok, State2)
    end;

handle_call({basic_cancel, ChPid, ConsumerTag, OkMsg}, _From,
            State = #q{exclusive_consumer = Holder}) ->
    case lookup_ch(ChPid) of
        not_found ->
            ok = maybe_send_reply(ChPid, OkMsg),
            reply(ok, State);
        C = #cr{consumer_count = ConsumerCount,
                limiter_pid    = LimiterPid} ->
            C1 = C#cr{consumer_count = ConsumerCount -1},
            maybe_store_ch_record(
              case ConsumerCount of
                  1 -> ok = rabbit_limiter:unregister(LimiterPid, self()),
                       C1#cr{limiter_pid = undefined};
                  _ -> C1
              end),
            emit_consumer_deleted(ChPid, ConsumerTag),
            ok = maybe_send_reply(ChPid, OkMsg),
            NewState =
                State#q{exclusive_consumer = cancel_holder(ChPid,
                                                           ConsumerTag,
                                                           Holder),
                        active_consumers = remove_consumer(
                                             ChPid, ConsumerTag,
                                             State#q.active_consumers),
                        blocked_consumers = remove_consumer(
                                              ChPid, ConsumerTag,
                                              State#q.blocked_consumers)},
            case should_auto_delete(NewState) of
                false -> reply(ok, ensure_expiry_timer(NewState));
                true  -> {stop, normal, ok, NewState}
            end
    end;

handle_call(stat, _From, State) ->
    State1 = #q{backing_queue = BQ, backing_queue_state = BQS,
                active_consumers = ActiveConsumers} =
        drop_expired_messages(ensure_expiry_timer(State)),
    reply({ok, BQ:len(BQS), queue:len(ActiveConsumers)}, State1);

handle_call({delete, IfUnused, IfEmpty}, _From,
            State = #q{backing_queue_state = BQS, backing_queue = BQ}) ->
    IsEmpty = BQ:is_empty(BQS),
    IsUnused = is_unused(State),
    if
        IfEmpty and not(IsEmpty) ->
            reply({error, not_empty}, State);
        IfUnused and not(IsUnused) ->
            reply({error, in_use}, State);
        true ->
            {stop, normal, {ok, BQ:len(BQS)}, State}
    end;

handle_call(purge, _From, State = #q{backing_queue = BQ,
                                     backing_queue_state = BQS}) ->
    {Count, BQS1} = BQ:purge(BQS),
    reply({ok, Count}, State#q{backing_queue_state = BQS1});

handle_call({requeue, AckTags, ChPid}, From, State) ->
    gen_server2:reply(From, ok),
    case lookup_ch(ChPid) of
        not_found ->
            noreply(State);
        C = #cr{acktags = ChAckTags} ->
            ChAckTags1 = subtract_acks(ChAckTags, AckTags),
            maybe_store_ch_record(C#cr{acktags = ChAckTags1}),
            noreply(requeue_and_run(AckTags, State))
    end.

handle_cast({run_backing_queue, Mod, Fun}, State) ->
    noreply(run_backing_queue(Mod, Fun, State));

handle_cast(sync_timeout, State) ->
    noreply(backing_queue_timeout(State#q{sync_timer_ref = undefined}));

handle_cast({deliver, Delivery}, State) ->
    %% Asynchronous, non-"mandatory", non-"immediate" deliver mode.
    noreply(deliver_or_enqueue(Delivery, State));

handle_cast({ack, AckTags, ChPid},
            State = #q{backing_queue = BQ, backing_queue_state = BQS}) ->
    case lookup_ch(ChPid) of
        not_found ->
            noreply(State);
        C = #cr{acktags = ChAckTags} ->
            maybe_store_ch_record(C#cr{acktags = subtract_acks(
                                                   ChAckTags, AckTags)}),
            {_Guids, BQS1} = BQ:ack(AckTags, BQS),
            noreply(State#q{backing_queue_state = BQS1})
    end;

handle_cast({reject, AckTags, Requeue, ChPid},
            State = #q{backing_queue       = BQ,
                       backing_queue_state = BQS}) ->
    case lookup_ch(ChPid) of
        not_found ->
            noreply(State);
        C = #cr{acktags = ChAckTags} ->
            ChAckTags1 = subtract_acks(ChAckTags, AckTags),
            maybe_store_ch_record(C#cr{acktags = ChAckTags1}),
            noreply(case Requeue of
                        true  -> requeue_and_run(AckTags, State);
                        false -> {_Guids, BQS1} = BQ:ack(AckTags, BQS),
                                 State#q{backing_queue_state = BQS1}
                    end)
    end;

handle_cast(delete_immediately, State) ->
    {stop, normal, State};

handle_cast({unblock, ChPid}, State) ->
    noreply(
      possibly_unblock(State, ChPid,
                       fun (C) -> C#cr{is_limit_active = false} end));

handle_cast({notify_sent, ChPid}, State) ->
    noreply(
      possibly_unblock(State, ChPid,
                       fun (C = #cr{unsent_message_count = Count}) ->
                               C#cr{unsent_message_count = Count - 1}
                       end));

handle_cast({limit, ChPid, LimiterPid}, State) ->
    noreply(
      possibly_unblock(
        State, ChPid,
        fun (C = #cr{consumer_count = ConsumerCount,
                     limiter_pid = OldLimiterPid,
                     is_limit_active = Limited}) ->
                if ConsumerCount =/= 0 andalso OldLimiterPid == undefined ->
                        ok = rabbit_limiter:register(LimiterPid, self());
                   true ->
                        ok
                end,
                NewLimited = Limited andalso LimiterPid =/= undefined,
                C#cr{limiter_pid = LimiterPid, is_limit_active = NewLimited}
        end));

handle_cast({flush, ChPid}, State) ->
    ok = rabbit_channel:flushed(ChPid, self()),
    noreply(State);

handle_cast({set_ram_duration_target, Duration},
            State = #q{backing_queue = BQ, backing_queue_state = BQS}) ->
    BQS1 = BQ:set_ram_duration_target(Duration, BQS),
    noreply(State#q{backing_queue_state = BQS1});

handle_cast({set_maximum_since_use, Age}, State) ->
    ok = file_handle_cache:set_maximum_since_use(Age),
    noreply(State).

handle_info(update_ram_duration, State = #q{backing_queue = BQ,
                                            backing_queue_state = BQS}) ->
    {RamDuration, BQS1} = BQ:ram_duration(BQS),
    DesiredDuration =
        rabbit_memory_monitor:report_ram_duration(self(), RamDuration),
    BQS2 = BQ:set_ram_duration_target(DesiredDuration, BQS1),
    noreply(State#q{rate_timer_ref = just_measured,
                    backing_queue_state = BQS2});

handle_info(maybe_expire, State) ->
    case is_unused(State) of
        true  -> ?LOGDEBUG("Queue lease expired for ~p~n", [State#q.q]),
                 {stop, normal, State};
        false -> noreply(ensure_expiry_timer(State))
    end;

handle_info(drop_expired, State) ->
    noreply(drop_expired_messages(State#q{ttl_timer_ref = undefined}));

handle_info(emit_stats, State = #q{stats_timer = StatsTimer}) ->
    %% Do not invoke noreply as it would see no timer and create a new one.
    emit_stats(State),
    State1 = State#q{stats_timer = rabbit_event:reset_stats_timer(StatsTimer)},
    assert_invariant(State1),
    {noreply, State1, hibernate};

handle_info({'DOWN', _MonitorRef, process, DownPid, _Reason},
            State = #q{q = #amqqueue{exclusive_owner = DownPid}}) ->
    %% Exclusively owned queues must disappear with their owner.  In
    %% the case of clean shutdown we delete the queue synchronously in
    %% the reader - although not required by the spec this seems to
    %% match what people expect (see bug 21824). However we need this
    %% monitor-and-async- delete in case the connection goes away
    %% unexpectedly.
    {stop, normal, State};
handle_info({'DOWN', _MonitorRef, process, DownPid, _Reason}, State) ->
    case handle_ch_down(DownPid, State) of
        {ok, NewState}   -> noreply(NewState);
        {stop, NewState} -> {stop, normal, NewState}
    end;

handle_info(timeout, State) ->
    noreply(backing_queue_timeout(State));

handle_info({'EXIT', _Pid, Reason}, State) ->
    {stop, Reason, State};

handle_info(Info, State) ->
    ?LOGDEBUG("Info in queue: ~p~n", [Info]),
    {stop, {unhandled_info, Info}, State}.

handle_pre_hibernate(State = #q{backing_queue_state = undefined}) ->
    {hibernate, State};
handle_pre_hibernate(State = #q{backing_queue = BQ,
                                backing_queue_state = BQS,
                                stats_timer = StatsTimer}) ->
    {RamDuration, BQS1} = BQ:ram_duration(BQS),
    DesiredDuration =
        rabbit_memory_monitor:report_ram_duration(self(), RamDuration),
    BQS2 = BQ:set_ram_duration_target(DesiredDuration, BQS1),
    BQS3 = BQ:handle_pre_hibernate(BQS2),
    rabbit_event:if_enabled(StatsTimer,
                            fun () ->
                                    emit_stats(State, [{idle_since, now()}])
                            end),
    State1 = State#q{stats_timer = rabbit_event:stop_stats_timer(StatsTimer),
                     backing_queue_state = BQS3},
    {hibernate, stop_rate_timer(State1)}.

format_message_queue(Opt, MQ) -> rabbit_misc:format_message_queue(Opt, MQ).<|MERGE_RESOLUTION|>--- conflicted
+++ resolved
@@ -787,18 +787,6 @@
 
 prioritise_cast(Msg, _State) ->
     case Msg of
-<<<<<<< HEAD
-        delete_immediately                        -> 8;
-        {set_ram_duration_target, _Duration}      -> 8;
-        {set_maximum_since_use, _Age}             -> 8;
-        {ack, _Txn, _MsgIds, _ChPid}              -> 7;
-        {reject, _MsgIds, _Requeue, _ChPid}       -> 7;
-        {notify_sent, _ChPid}                     -> 7;
-        {unblock, _ChPid}                         -> 7;
-        {maybe_run_queue_via_backing_queue, _Fun} -> 6;
-        sync_timeout                              -> 6;
-        _                                         -> 0
-=======
         update_ram_duration                  -> 8;
         delete_immediately                   -> 8;
         {set_ram_duration_target, _Duration} -> 8;
@@ -813,7 +801,6 @@
         {run_backing_queue, _Mod, _Fun}      -> 6;
         sync_timeout                         -> 6;
         _                                    -> 0
->>>>>>> d3509448
     end.
 
 prioritise_info({'DOWN', _MonitorRef, process, DownPid, _Reason},

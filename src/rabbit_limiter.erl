%%   The contents of this file are subject to the Mozilla Public License
%%   Version 1.1 (the "License"); you may not use this file except in
%%   compliance with the License. You may obtain a copy of the License at
%%   http://www.mozilla.org/MPL/
%%
%%   Software distributed under the License is distributed on an "AS IS"
%%   basis, WITHOUT WARRANTY OF ANY KIND, either express or implied. See the
%%   License for the specific language governing rights and limitations
%%   under the License.
%%
%%   The Original Code is RabbitMQ.
%%
%%   The Initial Developers of the Original Code are LShift Ltd,
%%   Cohesive Financial Technologies LLC, and Rabbit Technologies Ltd.
%%
%%   Portions created before 22-Nov-2008 00:00:00 GMT by LShift Ltd,
%%   Cohesive Financial Technologies LLC, or Rabbit Technologies Ltd
%%   are Copyright (C) 2007-2008 LShift Ltd, Cohesive Financial
%%   Technologies LLC, and Rabbit Technologies Ltd.
%%
%%   Portions created by LShift Ltd are Copyright (C) 2007-2010 LShift
%%   Ltd. Portions created by Cohesive Financial Technologies LLC are
%%   Copyright (C) 2007-2010 Cohesive Financial Technologies
%%   LLC. Portions created by Rabbit Technologies Ltd are Copyright
%%   (C) 2007-2010 Rabbit Technologies Ltd.
%%
%%   All Rights Reserved.
%%
%%   Contributor(s): ______________________________________.
%%

-module(rabbit_limiter).

-behaviour(gen_server2).

-export([init/1, terminate/2, code_change/3, handle_call/3, handle_cast/2,
         handle_info/2]).
-export([start_link/2]).
-export([limit/2, can_send/3, ack/2, register/2, unregister/2]).
-export([get_limit/1, block/1, unblock/1]).

%%----------------------------------------------------------------------------

-ifdef(use_specs).

-type(maybe_pid() :: pid() | 'undefined').

<<<<<<< HEAD
-spec(start_link/2 :: (pid(), non_neg_integer()) -> rabbit_types:ok(pid())).
=======
-spec(start_link/2 :: (pid(), non_neg_integer()) ->
                           rabbit_types:ok_pid_or_error()).
-spec(shutdown/1 :: (maybe_pid()) -> 'ok').
>>>>>>> 874c0dde
-spec(limit/2 :: (maybe_pid(), non_neg_integer()) -> 'ok' | 'stopped').
-spec(can_send/3 :: (maybe_pid(), pid(), boolean()) -> boolean()).
-spec(ack/2 :: (maybe_pid(), non_neg_integer()) -> 'ok').
-spec(register/2 :: (maybe_pid(), pid()) -> 'ok').
-spec(unregister/2 :: (maybe_pid(), pid()) -> 'ok').
-spec(get_limit/1 :: (maybe_pid()) -> non_neg_integer()).
-spec(block/1 :: (maybe_pid()) -> 'ok').
-spec(unblock/1 :: (maybe_pid()) -> 'ok' | 'stopped').

-endif.

%%----------------------------------------------------------------------------

-record(lim, {prefetch_count = 0,
              ch_pid,
              blocked = false,
              queues = dict:new(), % QPid -> {MonitorRef, Notify}
              volume = 0}).
%% 'Notify' is a boolean that indicates whether a queue should be
%% notified of a change in the limit or volume that may allow it to
%% deliver more messages via the limiter's channel.

%%----------------------------------------------------------------------------
%% API
%%----------------------------------------------------------------------------

start_link(ChPid, UnackedMsgCount) ->
    gen_server2:start_link(?MODULE, [ChPid, UnackedMsgCount], []).

limit(undefined, 0) ->
    ok;
limit(LimiterPid, PrefetchCount) ->
    unlink_on_stopped(LimiterPid,
                      gen_server2:call(LimiterPid, {limit, PrefetchCount})).

%% Ask the limiter whether the queue can deliver a message without
%% breaching a limit
can_send(undefined, _QPid, _AckRequired) ->
    true;
can_send(LimiterPid, QPid, AckRequired) ->
    rabbit_misc:with_exit_handler(
      fun () -> true end,
      fun () -> gen_server2:call(LimiterPid, {can_send, QPid, AckRequired},
                                 infinity) end).

%% Let the limiter know that the channel has received some acks from a
%% consumer
ack(undefined, _Count) -> ok;
ack(LimiterPid, Count) -> gen_server2:cast(LimiterPid, {ack, Count}).

register(undefined, _QPid) -> ok;
register(LimiterPid, QPid) -> gen_server2:cast(LimiterPid, {register, QPid}).

unregister(undefined, _QPid) -> ok;
unregister(LimiterPid, QPid) -> gen_server2:cast(LimiterPid, {unregister, QPid}).

get_limit(undefined) ->
    0;
get_limit(Pid) ->
    rabbit_misc:with_exit_handler(
      fun () -> 0 end,
      fun () -> gen_server2:pcall(Pid, 9, get_limit, infinity) end).

block(undefined) ->
    ok;
block(LimiterPid) ->
    gen_server2:call(LimiterPid, block, infinity).

unblock(undefined) ->
    ok;
unblock(LimiterPid) ->
    unlink_on_stopped(LimiterPid,
                      gen_server2:call(LimiterPid, unblock, infinity)).

%%----------------------------------------------------------------------------
%% gen_server callbacks
%%----------------------------------------------------------------------------

init([ChPid, UnackedMsgCount]) ->
    {ok, #lim{ch_pid = ChPid, volume = UnackedMsgCount}}.

handle_call({can_send, _QPid, _AckRequired}, _From,
            State = #lim{blocked = true}) ->
    {reply, false, State};
handle_call({can_send, QPid, AckRequired}, _From,
            State = #lim{volume = Volume}) ->
    case limit_reached(State) of
        true  -> {reply, false, limit_queue(QPid, State)};
        false -> {reply, true,  State#lim{volume = if AckRequired -> Volume + 1;
                                                      true        -> Volume
                                                   end}}
    end;

handle_call(get_limit, _From, State = #lim{prefetch_count = PrefetchCount}) ->
    {reply, PrefetchCount, State};

handle_call({limit, PrefetchCount}, _From, State) ->
    case maybe_notify(State, State#lim{prefetch_count = PrefetchCount}) of
        {cont, State1} -> {reply, ok, State1};
        {stop, State1} -> {stop, normal, stopped, State1}
    end;

handle_call(block, _From, State) ->
    {reply, ok, State#lim{blocked = true}};

handle_call(unblock, _From, State) ->
    case maybe_notify(State, State#lim{blocked = false}) of
        {cont, State1} -> {reply, ok, State1};
        {stop, State1} -> {stop, normal, stopped, State1}
    end.

handle_cast({ack, Count}, State = #lim{volume = Volume}) ->
    NewVolume = if Volume == 0 -> 0;
                   true        -> Volume - Count
                end,
    {cont, State1} = maybe_notify(State, State#lim{volume = NewVolume}),
    {noreply, State1};

handle_cast({register, QPid}, State) ->
    {noreply, remember_queue(QPid, State)};

handle_cast({unregister, QPid}, State) ->
    {noreply, forget_queue(QPid, State)}.

handle_info({'DOWN', _MonitorRef, _Type, QPid, _Info}, State) ->
    {noreply, forget_queue(QPid, State)}.

terminate(_, _) ->
    ok.

code_change(_, State, _) ->
    State.

%%----------------------------------------------------------------------------
%% Internal plumbing
%%----------------------------------------------------------------------------

maybe_notify(OldState, NewState) ->
    case (limit_reached(OldState) orelse is_blocked(OldState)) andalso
        not (limit_reached(NewState) orelse is_blocked(NewState)) of
        true  -> NewState1 = notify_queues(NewState),
                 {case NewState1#lim.prefetch_count of
                      0 -> stop;
                      _ -> cont
                  end, NewState1};
        false -> {cont, NewState}
    end.

limit_reached(#lim{prefetch_count = Limit, volume = Volume}) ->
    Limit =/= 0 andalso Volume >= Limit.

is_blocked(#lim{blocked = Blocked}) -> Blocked.

remember_queue(QPid, State = #lim{queues = Queues}) ->
    case dict:is_key(QPid, Queues) of
        false -> MRef = erlang:monitor(process, QPid),
                 State#lim{queues = dict:store(QPid, {MRef, false}, Queues)};
        true  -> State
    end.

forget_queue(QPid, State = #lim{ch_pid = ChPid, queues = Queues}) ->
    case dict:find(QPid, Queues) of
        {ok, {MRef, _}} ->
            true = erlang:demonitor(MRef),
            ok = rabbit_amqqueue:unblock(QPid, ChPid),
            State#lim{queues = dict:erase(QPid, Queues)};
        error -> State
    end.

limit_queue(QPid, State = #lim{queues = Queues}) ->
    UpdateFun = fun ({MRef, _}) -> {MRef, true} end,
    State#lim{queues = dict:update(QPid, UpdateFun, Queues)}.

notify_queues(State = #lim{ch_pid = ChPid, queues = Queues}) ->
    {QList, NewQueues} =
        dict:fold(fun (_QPid, {_, false}, Acc) -> Acc;
                      (QPid, {MRef, true}, {L, D}) ->
                          {[QPid | L], dict:store(QPid, {MRef, false}, D)}
                  end, {[], Queues}, Queues),
    case length(QList) of
        0 -> ok;
        L ->
            %% We randomly vary the position of queues in the list,
            %% thus ensuring that each queue has an equal chance of
            %% being notified first.
            {L1, L2} = lists:split(random:uniform(L), QList),
            [ok = rabbit_amqqueue:unblock(Q, ChPid) || Q <- L2 ++ L1],
            ok
    end,
    State#lim{queues = NewQueues}.

unlink_on_stopped(LimiterPid, stopped) ->
    ok = rabbit_misc:unlink_and_capture_exit(LimiterPid),
    stopped;
unlink_on_stopped(_LimiterPid, Result) ->
    Result.<|MERGE_RESOLUTION|>--- conflicted
+++ resolved
@@ -45,13 +45,8 @@
 
 -type(maybe_pid() :: pid() | 'undefined').
 
-<<<<<<< HEAD
--spec(start_link/2 :: (pid(), non_neg_integer()) -> rabbit_types:ok(pid())).
-=======
 -spec(start_link/2 :: (pid(), non_neg_integer()) ->
                            rabbit_types:ok_pid_or_error()).
--spec(shutdown/1 :: (maybe_pid()) -> 'ok').
->>>>>>> 874c0dde
 -spec(limit/2 :: (maybe_pid(), non_neg_integer()) -> 'ok' | 'stopped').
 -spec(can_send/3 :: (maybe_pid(), pid(), boolean()) -> boolean()).
 -spec(ack/2 :: (maybe_pid(), non_neg_integer()) -> 'ok').
